package main

import (
<<<<<<< HEAD
	"bufio"
	"encoding/csv"
	"flag"
	"fmt"
	"io"
=======
>>>>>>> 39f23e44
	"log"
	"os"
)

<<<<<<< HEAD
func writeAll(w net.Conn, data []byte) error {
	for len(data) > 0 {
		n, err := w.Write(data)
		if err != nil {
			data = data[n:]
			if _, ok := err.(net.Error); ok {
				time.Sleep(50 * time.Millisecond)
				continue
			}
			return err
		}
		data = data[n:]
	}
	return nil
}

// startServerReader launches a goroutine that prints responses from the server.
func startServerReader(conn net.Conn) {
	go func() {
		sc := bufio.NewScanner(conn)
		sc.Buffer(make([]byte, 0, 64*1024), 1<<20)
		for sc.Scan() {
			fmt.Printf("Server: %s\n", sc.Text())
		}
		if err := sc.Err(); err != nil && err != io.EOF {
			log.Printf("Error reading from server: %v", err)
		}
	}()
}

// sendBatches reads CSV records, groups them into batches, and sends them.
func sendBatches(conn net.Conn, r *csv.Reader, batchSize int) (int, int, error) {
	r.FieldsPerRecord = -1 // allow variable columns

	var batch []string
	recordNum := 0
	batchNum := 0

	for {
		rec, err := r.Read()
		if err == io.EOF {
			break
		}
		if err != nil {
			return recordNum, batchNum, fmt.Errorf("CSV read error on record %d: %v", recordNum+1, err)
		}
		recordNum++

		line := strings.Join(rec, ",")
		batch = append(batch, line)

		if len(batch) == batchSize {
			batchNum++
			payload := strings.Join(batch, "\n") + "\n"
			if err := writeAll(conn, []byte(payload)); err != nil {
				return recordNum, batchNum, fmt.Errorf("failed to send batch %d: %w", batchNum, err)
			}
			fmt.Printf("Sent batch %d with %d records\n", batchNum, len(batch))
			batch = batch[:0]
		}
	}

	// Send final partial batch
	if len(batch) > 0 {
		batchNum++
		payload := strings.Join(batch, "\n") + "\n"
		if err := writeAll(conn, []byte(payload)); err != nil {
			return recordNum, batchNum, fmt.Errorf("failed to send final batch %d: %w", batchNum, err)
		}
		fmt.Printf("Sent final batch %d with %d records\n", batchNum, len(batch))
	}

	return recordNum, batchNum, nil
}

func main() {
	batchSize := flag.Int("batch", 10, "Number of CSV records per batch")
	addr := flag.String("addr", "server:8080", "Server address host:port")
	flag.Parse()

	if flag.NArg() < 1 {
		log.Fatal("Usage: ./client [-batch N] [-addr host:port] <input.csv>")
	}
	inputFile := flag.Arg(0)

	f, err := os.Open(inputFile)
	if err != nil {
		log.Fatalf("Failed to open CSV: %v", err)
	}
	defer f.Close()

	conn, err := net.Dial("tcp", *addr)
	if err != nil {
		log.Fatalf("Failed to connect to server: %v", err)
	}
	defer conn.Close()

	fmt.Printf("Connected to %s\n", *addr)
	fmt.Printf("Reading CSV: %s | batch size: %d\n", inputFile, *batchSize)

	// Start goroutine for server responses
	startServerReader(conn)

	// Read CSV and send batches
	r := csv.NewReader(f)
	records, batches, err := sendBatches(conn, r, *batchSize)
	if err != nil {
		log.Fatalf("Transmission error: %v", err)
	}

	fmt.Printf("Finished sending %d record(s) in %d batch(es)\n", records, batches)
=======
func main() {
	// Check if input file is provided
	if len(os.Args) < 2 {
		log.Fatal("Usage: ./client <input_file.txt> [server_address]")
	}

	inputFile := os.Args[1]

	// Get server address from command line or use default
	serverAddr := "localhost:8080"
	if len(os.Args) >= 3 {
		serverAddr = os.Args[2]
	}

	// Run the client
	err := runClient(inputFile, serverAddr)
	if err != nil {
		log.Fatalf("Client error: %v", err)
	}
>>>>>>> 39f23e44
}<|MERGE_RESOLUTION|>--- conflicted
+++ resolved
@@ -1,19 +1,17 @@
 package main
 
 import (
-<<<<<<< HEAD
 	"bufio"
 	"encoding/csv"
-	"flag"
 	"fmt"
 	"io"
-=======
->>>>>>> 39f23e44
 	"log"
+	"net"
 	"os"
+	"strings"
+	"time"
 )
 
-<<<<<<< HEAD
 func writeAll(w net.Conn, data []byte) error {
 	for len(data) > 0 {
 		n, err := w.Write(data)
@@ -90,43 +88,6 @@
 }
 
 func main() {
-	batchSize := flag.Int("batch", 10, "Number of CSV records per batch")
-	addr := flag.String("addr", "server:8080", "Server address host:port")
-	flag.Parse()
-
-	if flag.NArg() < 1 {
-		log.Fatal("Usage: ./client [-batch N] [-addr host:port] <input.csv>")
-	}
-	inputFile := flag.Arg(0)
-
-	f, err := os.Open(inputFile)
-	if err != nil {
-		log.Fatalf("Failed to open CSV: %v", err)
-	}
-	defer f.Close()
-
-	conn, err := net.Dial("tcp", *addr)
-	if err != nil {
-		log.Fatalf("Failed to connect to server: %v", err)
-	}
-	defer conn.Close()
-
-	fmt.Printf("Connected to %s\n", *addr)
-	fmt.Printf("Reading CSV: %s | batch size: %d\n", inputFile, *batchSize)
-
-	// Start goroutine for server responses
-	startServerReader(conn)
-
-	// Read CSV and send batches
-	r := csv.NewReader(f)
-	records, batches, err := sendBatches(conn, r, *batchSize)
-	if err != nil {
-		log.Fatalf("Transmission error: %v", err)
-	}
-
-	fmt.Printf("Finished sending %d record(s) in %d batch(es)\n", records, batches)
-=======
-func main() {
 	// Check if input file is provided
 	if len(os.Args) < 2 {
 		log.Fatal("Usage: ./client <input_file.txt> [server_address]")
@@ -145,5 +106,4 @@
 	if err != nil {
 		log.Fatalf("Client error: %v", err)
 	}
->>>>>>> 39f23e44
 }