--- conflicted
+++ resolved
@@ -3,15 +3,6 @@
 import (
 	"log"
 	"os"
-<<<<<<< HEAD
-	"strings"
-	"time"
-
-	"batch"
-
-	amqp "github.com/rabbitmq/amqp091-go"
-=======
->>>>>>> 39f23e44
 )
 
 func main() {
@@ -22,148 +13,6 @@
 
 	inputFile := os.Args[1]
 
-<<<<<<< HEAD
-	// Open the input file
-	file, err := os.Open(inputFile)
-	if err != nil {
-		log.Fatalf("Failed to open input file: %v", err)
-	}
-	defer file.Close()
-
-	// Connect to RabbitMQ
-	conn, err := amqp.Dial("amqp://admin:password@rabbitmq:5672/")
-	if err != nil {
-		log.Fatalf("Failed to connect to RabbitMQ: %v", err)
-	}
-	defer conn.Close()
-
-	// Create a channel
-	ch, err := conn.Channel()
-	if err != nil {
-		log.Fatalf("Failed to open a channel: %v", err)
-	}
-	defer ch.Close()
-
-	// Declare the request queue
-	requestQueue, err := ch.QueueDeclare(
-		"echo_requests", // name
-		true,            // durable
-		false,           // delete when unused
-		false,           // exclusive
-		false,           // no-wait
-		nil,             // arguments
-	)
-	if err != nil {
-		log.Fatalf("Failed to declare request queue: %v", err)
-	}
-
-	// Declare the response queue
-	responseQueue, err := ch.QueueDeclare(
-		"echo_responses", // name
-		true,             // durable
-		false,            // delete when unused
-		false,            // exclusive
-		false,            // no-wait
-		nil,              // arguments
-	)
-	if err != nil {
-		log.Fatalf("Failed to declare response queue: %v", err)
-	}
-
-	// Set up consumer for responses
-	msgs, err := ch.Consume(
-		responseQueue.Name, // queue
-		"",                 // consumer
-		true,               // auto-ack
-		false,              // exclusive
-		false,              // no-local
-		false,              // no-wait
-		nil,                // args
-	)
-	if err != nil {
-		log.Fatalf("Failed to register consumer: %v", err)
-	}
-
-	fmt.Printf("Connected to RabbitMQ\n")
-	fmt.Printf("Reading messages from file: %s\n", inputFile)
-
-	// Start a goroutine to read responses from server
-	go func() {
-		for d := range msgs {
-			response := string(d.Body)
-			fmt.Printf("Server response: %s\n", response)
-		}
-	}()
-
-	// Read lines from file and send to server
-	scanner := bufio.NewScanner(file)
-	lineCount := 0
-
-	for scanner.Scan() {
-		lineCount++
-		message := strings.TrimSpace(scanner.Text())
-
-		// Skip empty lines
-		if message == "" {
-			continue
-		}
-
-		fmt.Printf("Sending line %d: %s\n", lineCount, message)
-
-		// Create batch message
-		batchData := &batch.Batch{
-			ClientID:    "client-123",
-			FileID:      "file-456",
-			IsEOF:       strings.ToLower(message) == "exit",
-			BatchNumber: lineCount,
-			BatchSize:   len(message),
-			BatchData:   message,
-		}
-
-		// Create batch message and serialize
-		batchMsg := batch.NewBatchMessage(batchData)
-		serializedData, err := batch.SerializeBatchMessage(batchMsg)
-		if err != nil {
-			log.Printf("Failed to serialize batch message: %v", err)
-			break
-		}
-
-		// Send message to request queue
-		err = ch.Publish(
-			"",                // exchange
-			requestQueue.Name, // routing key
-			false,             // mandatory
-			false,             // immediate
-			amqp.Publishing{
-				ContentType: "application/octet-stream",
-				Body:        serializedData,
-				ReplyTo:     responseQueue.Name,
-			},
-		)
-		if err != nil {
-			log.Printf("Failed to publish message: %v", err)
-			break
-		}
-
-		// Small delay between messages to see responses clearly
-		time.Sleep(100 * time.Millisecond)
-
-		// Check for exit command
-		if strings.ToLower(message) == "exit" {
-			fmt.Println("Exit command found, waiting for response before stopping...")
-			// Wait a bit longer for the final response
-			time.Sleep(500 * time.Millisecond)
-			break
-		}
-	}
-
-	if err := scanner.Err(); err != nil {
-		log.Printf("Error reading file: %v", err)
-	}
-
-	fmt.Printf("Finished sending %d lines from file\n", lineCount)
-	fmt.Println("Client completed successfully!")
-=======
 	// Get server address from command line or use default
 	serverAddr := "localhost:8080"
 	if len(os.Args) >= 3 {
@@ -175,5 +24,4 @@
 	if err != nil {
 		log.Fatalf("Client error: %v", err)
 	}
->>>>>>> 39f23e44
 }