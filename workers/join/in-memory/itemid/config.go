package main

import (
	"fmt"
	"os"
	"strconv"

	"github.com/tp-distribuidos-2c2025/shared/middleware"
	"github.com/tp-distribuidos-2c2025/shared/queues"
)

const (
<<<<<<< HEAD
	// Alias queue names from centralized config
	ItemIdDictionaryQueue = queues.ItemIdDictionaryQueue
	ItemIdChunkQueue      = queues.ItemIdChunkQueue
	Query2ResultsQueue    = queues.Query2ResultsQueue
=======
	// Dictionary exchange (for broadcasting to all workers)
	ItemIdDictionaryExchange   = "itemid-dictionary-exchange"
	ItemIdDictionaryRoutingKey = "itemid-dictionary"

	// Input queue for chunks (load balanced across workers)
	ItemIdChunkQueue = "top-item-classification-chunk"

	// Output queue
	Query2ResultsQueue = "query2-results-chunks"
>>>>>>> 7fbd69f3

	// Default values
	DefaultRabbitMQHost = "localhost"
	DefaultRabbitMQPort = "5672"
	DefaultRabbitMQUser = "admin"
	DefaultRabbitMQPass = "password"
)

// loadConfig loads configuration from environment variables
func loadConfig() (*middleware.ConnectionConfig, error) {
	host := getEnv("RABBITMQ_HOST", DefaultRabbitMQHost)
	port := getEnv("RABBITMQ_PORT", DefaultRabbitMQPort)
	portInt, err := strconv.Atoi(port)
	if err != nil {
		return nil, fmt.Errorf("invalid port: %v", err)
	}
	username := getEnv("RABBITMQ_USER", DefaultRabbitMQUser)
	password := getEnv("RABBITMQ_PASS", DefaultRabbitMQPass)

	fmt.Printf("ItemID Join Worker: Connecting to RabbitMQ at %s:%s with user %s\n", host, port, username)

	return &middleware.ConnectionConfig{
		Host:     host,
		Port:     portInt,
		Username: username,
		Password: password,
	}, nil
}

// getEnv gets an environment variable with a default value
func getEnv(key, defaultValue string) string {
	if value := os.Getenv(key); value != "" {
		return value
	}
	return defaultValue
}<|MERGE_RESOLUTION|>--- conflicted
+++ resolved
@@ -10,22 +10,11 @@
 )
 
 const (
-<<<<<<< HEAD
-	// Alias queue names from centralized config
-	ItemIdDictionaryQueue = queues.ItemIdDictionaryQueue
-	ItemIdChunkQueue      = queues.ItemIdChunkQueue
-	Query2ResultsQueue    = queues.Query2ResultsQueue
-=======
+	ItemIdChunkQueue   = queues.ItemIdChunkQueue
+	Query2ResultsQueue = queues.Query2ResultsQueue
 	// Dictionary exchange (for broadcasting to all workers)
-	ItemIdDictionaryExchange   = "itemid-dictionary-exchange"
-	ItemIdDictionaryRoutingKey = "itemid-dictionary"
-
-	// Input queue for chunks (load balanced across workers)
-	ItemIdChunkQueue = "top-item-classification-chunk"
-
-	// Output queue
-	Query2ResultsQueue = "query2-results-chunks"
->>>>>>> 7fbd69f3
+	ItemIdDictionaryExchange   = queues.ItemIdDictionaryExchange
+	ItemIdDictionaryRoutingKey = queues.ItemIdDictionaryRoutingKey
 
 	// Default values
 	DefaultRabbitMQHost = "localhost"
