--- conflicted
+++ resolved
@@ -10,22 +10,10 @@
 )
 
 const (
-<<<<<<< HEAD
-	// Alias queue names from centralized config
-	StoreIdDictionaryQueue = queues.StoreIdDictionaryQueue
-	StoreIdChunkQueue      = queues.StoreIdChunkQueue
-	Query3ResultsQueue     = queues.Query3ResultsQueue
-=======
-	// Dictionary exchange (for broadcasting to all workers)
-	StoreIdDictionaryExchange   = "storeid-dictionary-exchange"
-	StoreIdDictionaryRoutingKey = "storeid-dictionary"
-
-	// Input queue for chunks (load balanced across workers)
-	StoreIdChunkQueue = "itemid-join-chunks"
-
-	// Output queue
-	Query3ResultsQueue = "query3-results-chunks"
->>>>>>> 7fbd69f3
+	StoreIdChunkQueue           = queues.StoreIdChunkQueue
+	StoreIdDictionaryExchange   = queues.StoreIdDictionaryExchange
+	StoreIdDictionaryRoutingKey = queues.StoreIdDictionaryRoutingKey
+	Query3ResultsQueue          = queues.Query3ResultsQueue
 
 	// Default values
 	DefaultRabbitMQHost = "localhost"
