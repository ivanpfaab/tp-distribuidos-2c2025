package main

import (
	"fmt"
	"os"
	"strconv"

	"github.com/tp-distribuidos-2c2025/shared/middleware"
	"github.com/tp-distribuidos-2c2025/shared/queues"
)

const (
<<<<<<< HEAD
	// Alias queue names from centralized config
	FixedJoinDataExchange      = queues.FixedJoinDataExchange
	FixedJoinDataRoutingKey    = queues.FixedJoinDataRoutingKey
	JoinItemIdDictionaryQueue  = queues.JoinItemIdDictionaryQueue
	JoinStoreIdDictionaryQueue = queues.JoinStoreIdDictionaryQueue
	JoinUserIdDictionaryQueue  = queues.JoinUserIdDictionaryQueue
=======
	// Input queues/exchanges
	FixedJoinDataExchange   = "fixed-join-data-exchange"
	FixedJoinDataRoutingKey = "fixed-join-data"

	// Output exchanges for dictionaries (broadcast to all workers)
	JoinItemIdDictionaryExchange   = "itemid-dictionary-exchange"
	JoinItemIdDictionaryRoutingKey = "itemid-dictionary"

	JoinStoreIdDictionaryExchange   = "storeid-dictionary-exchange"
	JoinStoreIdDictionaryRoutingKey = "storeid-dictionary"

	// Output queues for dictionaries (point-to-point)
	JoinUserIdDictionaryQueue = "join-userid-dictionary"
>>>>>>> 7fbd69f3

	// Default values
	DefaultRabbitMQHost = "localhost"
	DefaultRabbitMQPort = "5672"
	DefaultRabbitMQUser = "admin"
	DefaultRabbitMQPass = "password"
)

// loadConfig loads configuration from environment variables
func loadConfig() (*middleware.ConnectionConfig, error) {
	host := getEnv("RABBITMQ_HOST", DefaultRabbitMQHost)
	port := getEnv("RABBITMQ_PORT", DefaultRabbitMQPort)
	portInt, err := strconv.Atoi(port)
	if err != nil {
		return nil, fmt.Errorf("invalid port: %v", err)
	}
	username := getEnv("RABBITMQ_USER", DefaultRabbitMQUser)
	password := getEnv("RABBITMQ_PASS", DefaultRabbitMQPass)

	fmt.Printf("Join Data Handler: Connecting to RabbitMQ at %s:%s with user %s\n", host, port, username)

	return &middleware.ConnectionConfig{
		Host:     host,
		Port:     portInt,
		Username: username,
		Password: password,
	}, nil
}

// getEnv gets an environment variable with a default value
func getEnv(key, defaultValue string) string {
	if value := os.Getenv(key); value != "" {
		return value
	}
	return defaultValue
}<|MERGE_RESOLUTION|>--- conflicted
+++ resolved
@@ -10,28 +10,15 @@
 )
 
 const (
-<<<<<<< HEAD
 	// Alias queue names from centralized config
-	FixedJoinDataExchange      = queues.FixedJoinDataExchange
-	FixedJoinDataRoutingKey    = queues.FixedJoinDataRoutingKey
-	JoinItemIdDictionaryQueue  = queues.JoinItemIdDictionaryQueue
-	JoinStoreIdDictionaryQueue = queues.JoinStoreIdDictionaryQueue
-	JoinUserIdDictionaryQueue  = queues.JoinUserIdDictionaryQueue
-=======
-	// Input queues/exchanges
-	FixedJoinDataExchange   = "fixed-join-data-exchange"
-	FixedJoinDataRoutingKey = "fixed-join-data"
+	FixedJoinDataExchange          = queues.FixedJoinDataExchange
+	FixedJoinDataRoutingKey        = queues.FixedJoinDataRoutingKey
+	JoinUserIdDictionaryQueue      = queues.JoinUserIdDictionaryQueue
+	JoinItemIdDictionaryExchange   = queues.ItemIdDictionaryExchange
+	JoinItemIdDictionaryRoutingKey = queues.ItemIdDictionaryRoutingKey
 
-	// Output exchanges for dictionaries (broadcast to all workers)
-	JoinItemIdDictionaryExchange   = "itemid-dictionary-exchange"
-	JoinItemIdDictionaryRoutingKey = "itemid-dictionary"
-
-	JoinStoreIdDictionaryExchange   = "storeid-dictionary-exchange"
-	JoinStoreIdDictionaryRoutingKey = "storeid-dictionary"
-
-	// Output queues for dictionaries (point-to-point)
-	JoinUserIdDictionaryQueue = "join-userid-dictionary"
->>>>>>> 7fbd69f3
+	JoinStoreIdDictionaryExchange   = queues.StoreIdDictionaryExchange
+	JoinStoreIdDictionaryRoutingKey = queues.StoreIdDictionaryRoutingKey
 
 	// Default values
 	DefaultRabbitMQHost = "localhost"
