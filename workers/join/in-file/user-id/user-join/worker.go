--- conflicted
+++ resolved
@@ -35,14 +35,11 @@
 	TopUsers     []TopUserRecord // Parsed top users from chunks
 	ChunkCounter int             // Sequential chunk numbering for output
 	Ready        bool            // True when completion signal received (files are written)
-<<<<<<< HEAD
 
 	// Double-check pattern fields
 	CompletionSignalReceived bool // True when completion signal arrived
 	ChunkDataReceived        bool // True when chunk data arrived
 	JoinProcessed            bool // True when join has been processed (prevents duplicates)
-=======
->>>>>>> 68c84d6b
 }
 
 // JoinByUserIdWorker handles joining top users data with user data from CSV files
@@ -116,30 +113,6 @@
 		return nil, fmt.Errorf("failed to declare query 4 results queue: %v", err)
 	}
 
-<<<<<<< HEAD
-=======
-	// Create completion producer for garbage collector
-	completionProducer := workerqueue.NewMessageMiddlewareQueue(
-		"join-completion-queue",
-		config,
-	)
-	if completionProducer == nil {
-		topUsersConsumer.Close()
-		completionConsumer.Close()
-		producer.Close()
-		return nil, fmt.Errorf("failed to create completion producer")
-	}
-
-	// Declare completion queue
-	if err := completionProducer.DeclareQueue(false, false, false, false); err != 0 {
-		topUsersConsumer.Close()
-		completionConsumer.Close()
-		producer.Close()
-		completionProducer.Close()
-		return nil, fmt.Errorf("failed to declare completion queue: %v", err)
-	}
-
->>>>>>> 68c84d6b
 	// Generate worker ID
 	instanceID := os.Getenv("WORKER_INSTANCE_ID")
 	if instanceID == "" {
@@ -257,7 +230,6 @@
 		}
 		// Create new client buffer
 		jw.clientBuffers[chunkMsg.ClientID] = &ClientBufferWorker{
-<<<<<<< HEAD
 			Chunks:                   make([]*chunk.Chunk, 0),
 			TopUsers:                 make([]TopUserRecord, 0),
 			ChunkCounter:             1,
@@ -277,29 +249,10 @@
 	fmt.Printf("Join by User ID Worker: Buffered chunk for client %s (chunks: %d, users: %d)\n",
 		chunkMsg.ClientID, len(clientBuffer.Chunks), len(clientBuffer.TopUsers))
 
-=======
-			Chunks:       make([]*chunk.Chunk, 0),
-			TopUsers:     make([]TopUserRecord, 0),
-			ChunkCounter: 1,
-			Ready:        false,
-		}
-	}
-
-	clientBuffer := jw.clientBuffers[chunkMsg.ClientID]
-
-	// Add chunk to buffer
-	clientBuffer.Chunks = append(clientBuffer.Chunks, chunkMsg)
-	clientBuffer.TopUsers = append(clientBuffer.TopUsers, topUsers...)
-
-	fmt.Printf("Join by User ID Worker: Buffered chunk for client %s (chunks: %d, users: %d)\n",
-		chunkMsg.ClientID, len(clientBuffer.Chunks), len(clientBuffer.TopUsers))
-
->>>>>>> 68c84d6b
 	// Just log when last chunk is received - no processing yet
 	if chunkMsg.IsLastChunk {
 		fmt.Printf("Join by User ID Worker: Client %s last chunk received with %d buffered users\n",
 			chunkMsg.ClientID, len(clientBuffer.TopUsers))
-<<<<<<< HEAD
 
 		// Mark chunk data as received and check if ready to join
 		clientBuffer.ChunkDataReceived = true
@@ -309,8 +262,6 @@
 		jw.bufferMutex.Unlock() // Unlock before calling checkAndJoin
 		jw.checkAndJoin(chunkMsg.ClientID)
 		jw.bufferMutex.Lock() // Re-lock for the rest of the method
-=======
->>>>>>> 68c84d6b
 	}
 
 	delivery.Ack(false)
@@ -328,7 +279,6 @@
 	}
 
 	fmt.Printf("Join by User ID Worker: Received completion signal for client %s\n", completionSignal.ClientID)
-<<<<<<< HEAD
 
 	// Mark completion signal as received and check if ready to join
 	jw.bufferMutex.Lock()
@@ -384,42 +334,15 @@
 		fmt.Printf("Join by User ID Worker: Client %s not ready - CompletionSignal: %t, ChunkData: %t, JoinProcessed: %t\n",
 			clientID, clientBuffer.CompletionSignalReceived, clientBuffer.ChunkDataReceived, clientBuffer.JoinProcessed)
 	}
-=======
-
-	// Mark as ready and process immediately
-	jw.bufferMutex.Lock()
-	if clientBuffer, exists := jw.clientBuffers[completionSignal.ClientID]; exists {
-		clientBuffer.Ready = true
-		fmt.Printf("Join by User ID Worker: Client %s ready for processing\n", completionSignal.ClientID)
-	}
-	jw.bufferMutex.Unlock()
-
-	// Process outside the lock to avoid deadlock
-	jw.processClientIfReady(completionSignal.ClientID)
-
-	delivery.Ack(false)
-	return 0
->>>>>>> 68c84d6b
 }
 
 // processClientIfReady processes a client when completion signal is received
 func (jw *JoinByUserIdWorker) processClientIfReady(clientID string) {
-<<<<<<< HEAD
 
 	clientBuffer := jw.clientBuffers[clientID]
 	fmt.Printf("Join by User ID Worker: Processing client %s with %d buffered users\n",
 		clientID, len(clientBuffer.TopUsers))
 
-=======
-	jw.bufferMutex.Lock()
-	clientBuffer, exists := jw.clientBuffers[clientID]
-	if !exists || !clientBuffer.Ready {
-		jw.bufferMutex.Unlock()
-		return
-	}
-	jw.bufferMutex.Unlock()
-
->>>>>>> 68c84d6b
 	// Completion signal received - files are ready, so join all users
 	if err := jw.sendJoinedChunk(clientID, clientBuffer, clientBuffer.TopUsers, true); err != 0 {
 		fmt.Printf("Join by User ID Worker: Failed to send joined chunk for client %s: %v\n", clientID, err)
@@ -428,17 +351,7 @@
 			clientID, len(clientBuffer.TopUsers))
 	}
 
-<<<<<<< HEAD
 	delete(jw.clientBuffers, clientID)
-=======
-	// Cleanup after successful join
-	jw.bufferMutex.Lock()
-	fmt.Printf("Join by User ID Worker: All users joined for client %s\n", clientID)
-	jw.sendCompletionNotification(clientID)
-	delete(jw.clientBuffers, clientID)
-	jw.bufferMutex.Unlock()
-
->>>>>>> 68c84d6b
 	// Perform cleanup of partition files
 	jw.performCleanup(clientID)
 }
@@ -633,8 +546,8 @@
 			fmt.Printf("Join by User ID Worker: Deleted file %s for client %s\n", file, clientID)
 		}
 	}
-<<<<<<< HEAD
-=======
+
+	fmt.Printf("Join by User ID Worker: Cleaned up %d files for client %s\n", len(files), clientID)
 }
 
 // performCleanup performs cleanup operations for partition files (idempotent)
@@ -668,7 +581,6 @@
 			fmt.Printf("Join by User ID Worker: Deleted file %s for client %s\n", file, clientID)
 		}
 	}
->>>>>>> 68c84d6b
 
 	fmt.Printf("Join by User ID Worker: Cleaned up %d files for client %s\n", len(files), clientID)
 }