--- conflicted
+++ resolved
@@ -881,17 +881,7 @@
     depends_on:
       rabbitmq:
         condition: service_healthy
-<<<<<<< HEAD
-      query4-orchestrator:
-        condition: service_started
-      query4-partitioner-1:
-        condition: service_started
-      query4-partitioner-2:
-        condition: service_started
-      query4-partitioner-3:
-=======
       query4-partitioner:
->>>>>>> a76df07e
         condition: service_started
     environment:
       RABBITMQ_HOST: rabbitmq
@@ -915,17 +905,7 @@
     depends_on:
       rabbitmq:
         condition: service_healthy
-<<<<<<< HEAD
-      query4-orchestrator:
-        condition: service_started
-      query4-partitioner-1:
-        condition: service_started
-      query4-partitioner-2:
-        condition: service_started
-      query4-partitioner-3:
-=======
       query4-partitioner:
->>>>>>> a76df07e
         condition: service_started
     environment:
       RABBITMQ_HOST: rabbitmq
@@ -949,17 +929,7 @@
     depends_on:
       rabbitmq:
         condition: service_healthy
-<<<<<<< HEAD
-      query4-orchestrator:
-        condition: service_started
-      query4-partitioner-1:
-        condition: service_started
-      query4-partitioner-2:
-        condition: service_started
-      query4-partitioner-3:
-=======
       query4-partitioner:
->>>>>>> a76df07e
         condition: service_started
     environment:
       RABBITMQ_HOST: rabbitmq
