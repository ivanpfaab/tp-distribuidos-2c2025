--- conflicted
+++ resolved
@@ -22,11 +22,8 @@
       context: .
       dockerfile: ./server/Dockerfile
     container_name: echo-server
-<<<<<<< HEAD
-=======
     ports:
       - "8081:8080"   # TCP port for client connections
->>>>>>> 39f23e44
     depends_on:
       rabbitmq:
         condition: service_healthy
