package main

import (
<<<<<<< HEAD
	"bufio"
	"fmt"
	"io"
=======
>>>>>>> 39f23e44
	"log"
	"os"
)

<<<<<<< HEAD
func writeAll(c net.Conn, p []byte) error {
	for len(p) > 0 {
		n, err := c.Write(p)
		if err != nil {
			// On error, we consider the response failed; return the error.
			return err
		}
		p = p[n:]
	}
	return nil
}

func handleConnection(conn net.Conn) {
	defer conn.Close()

	fmt.Printf("Client connected: %s\n", conn.RemoteAddr())

	sc := bufio.NewScanner(conn)

	for sc.Scan() {
		message := sc.Text()
		fmt.Printf("Received: %s\n", message)

		response := "Echo: " + message + "\n"
		if err := writeAll(conn, []byte(response)); err != nil {
			log.Printf("Write error to %s: %v", conn.RemoteAddr(), err)
			return // close conn; client gets a broken pipe rather than a truncated line
		}

		if strings.EqualFold(strings.TrimSpace(message), "exit") {
			fmt.Printf("Client %s disconnected\n", conn.RemoteAddr())
			return
		}

	}
	if err := sc.Err(); err != nil && err != io.EOF {
		log.Printf("Error reading from %s: %v", conn.RemoteAddr(), err)
=======
func main() {
	// Get port from environment variable or use default
	port := os.Getenv("SERVER_PORT")
	if port == "" {
		port = "8080"
>>>>>>> 39f23e44
	}

<<<<<<< HEAD
func main() {
	port := "8080"
	ln, err := net.Listen("tcp", ":"+port)
	if err != nil {
		log.Fatalf("Failed to start server: %v", err)
	}
	defer ln.Close()

	fmt.Printf("Echo server listening on port %s\n", port)
	for {
		conn, err := ln.Accept()
		if err != nil {
			log.Printf("Failed to accept connection: %v", err)
			continue
		}
		go handleConnection(conn)
	}
=======
	// Create and start TCP server
	server := NewTCPServer(port)

	log.Printf("Starting server on port %s", port)

	if err := server.Start(port); err != nil {
		log.Fatalf("Failed to start server: %v", err)
	}
>>>>>>> 39f23e44
}<|MERGE_RESOLUTION|>--- conflicted
+++ resolved
@@ -1,82 +1,17 @@
 package main
 
 import (
-<<<<<<< HEAD
-	"bufio"
-	"fmt"
-	"io"
-=======
->>>>>>> 39f23e44
 	"log"
 	"os"
 )
 
-<<<<<<< HEAD
-func writeAll(c net.Conn, p []byte) error {
-	for len(p) > 0 {
-		n, err := c.Write(p)
-		if err != nil {
-			// On error, we consider the response failed; return the error.
-			return err
-		}
-		p = p[n:]
-	}
-	return nil
-}
-
-func handleConnection(conn net.Conn) {
-	defer conn.Close()
-
-	fmt.Printf("Client connected: %s\n", conn.RemoteAddr())
-
-	sc := bufio.NewScanner(conn)
-
-	for sc.Scan() {
-		message := sc.Text()
-		fmt.Printf("Received: %s\n", message)
-
-		response := "Echo: " + message + "\n"
-		if err := writeAll(conn, []byte(response)); err != nil {
-			log.Printf("Write error to %s: %v", conn.RemoteAddr(), err)
-			return // close conn; client gets a broken pipe rather than a truncated line
-		}
-
-		if strings.EqualFold(strings.TrimSpace(message), "exit") {
-			fmt.Printf("Client %s disconnected\n", conn.RemoteAddr())
-			return
-		}
-
-	}
-	if err := sc.Err(); err != nil && err != io.EOF {
-		log.Printf("Error reading from %s: %v", conn.RemoteAddr(), err)
-=======
 func main() {
 	// Get port from environment variable or use default
 	port := os.Getenv("SERVER_PORT")
 	if port == "" {
 		port = "8080"
->>>>>>> 39f23e44
 	}
 
-<<<<<<< HEAD
-func main() {
-	port := "8080"
-	ln, err := net.Listen("tcp", ":"+port)
-	if err != nil {
-		log.Fatalf("Failed to start server: %v", err)
-	}
-	defer ln.Close()
-
-	fmt.Printf("Echo server listening on port %s\n", port)
-	for {
-		conn, err := ln.Accept()
-		if err != nil {
-			log.Printf("Failed to accept connection: %v", err)
-			continue
-		}
-		go handleConnection(conn)
-	}
-=======
 	// Create and start TCP server
 	server := NewTCPServer(port)
 
@@ -85,5 +20,4 @@
 	if err := server.Start(port); err != nil {
 		log.Fatalf("Failed to start server: %v", err)
 	}
->>>>>>> 39f23e44
 }