--- conflicted
+++ resolved
@@ -1,82 +1,11 @@
 package main
 
 import (
-<<<<<<< HEAD
-	"context"
-	"fmt"
-	"log"
-
-	"echo-server/controllers"
-
-	amqp "github.com/rabbitmq/amqp091-go"
-=======
 	"log"
 	"os"
->>>>>>> 39f23e44
 )
 
 func main() {
-<<<<<<< HEAD
-	// Connect to RabbitMQ
-	conn, err := amqp.Dial("amqp://admin:password@rabbitmq:5672/")
-	failOnError(err, "Failed to connect to RabbitMQ")
-	defer conn.Close()
-
-	// Create a channel
-	ch, err := conn.Channel()
-	failOnError(err, "Failed to open a channel")
-	defer ch.Close()
-
-	// Declare the request queue
-	requestQueue, err := ch.QueueDeclare(
-		"echo_requests", // name
-		true,            // durable
-		false,           // delete when unused
-		false,           // exclusive
-		false,           // no-wait
-		nil,             // arguments
-	)
-	failOnError(err, "Failed to declare request queue")
-
-	// Set up consumer for requests
-	msgs, err := ch.Consume(
-		requestQueue.Name, // queue
-		"",                // consumer
-		false,             // auto-ack
-		false,             // exclusive
-		false,             // no-local
-		false,             // no-wait
-		nil,               // args
-	)
-	failOnError(err, "Failed to register consumer")
-
-	// Create client request handler
-	requestHandler := controllers.NewClientRequestHandler()
-
-	// Create publish function for the handler
-	publishFunc := func(queueName, message, routingKey string) error {
-		return ch.PublishWithContext(
-			context.Background(), // context
-			"",                   // exchange
-			queueName,            // routing key
-			false,                // mandatory
-			false,                // immediate
-			amqp.Publishing{
-				ContentType: "text/plain",
-				Body:        []byte(message),
-			},
-		)
-	}
-
-	fmt.Printf("Server with Client Request Handler listening for messages on queue: %s\n", requestQueue.Name)
-
-	// Process messages using the client request handler
-	for d := range msgs {
-		err := requestHandler.HandleRequest(d, publishFunc)
-		if err != nil {
-			log.Printf("Failed to handle request: %v", err)
-		}
-=======
 	// Get port from environment variable or use default
 	port := os.Getenv("SERVER_PORT")
 	if port == "" {
@@ -90,6 +19,5 @@
 
 	if err := server.Start(port); err != nil {
 		log.Fatalf("Failed to start server: %v", err)
->>>>>>> 39f23e44
 	}
 }