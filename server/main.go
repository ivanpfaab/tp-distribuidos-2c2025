package main

import (
	"fmt"
	"io"
	"log"

	"shared/rabbitmq"
)

<<<<<<< HEAD
func writeAll(c net.Conn, p []byte) error {
	for len(p) > 0 {
		n, err := c.Write(p)
		if err != nil {
			// On error, we consider the response failed; return the error.
			return err
		}
		p = p[n:]
	}
	return nil
}

func handleConnection(conn net.Conn) {
	defer conn.Close()

	fmt.Printf("Client connected: %s\n", conn.RemoteAddr())

	sc := bufio.NewScanner(conn)

	for sc.Scan() {
		message := sc.Text()
		fmt.Printf("Received: %s\n", message)

		response := "Echo: " + message + "\n"
		if err := writeAll(conn, []byte(response)); err != nil {
			log.Printf("Write error to %s: %v", conn.RemoteAddr(), err)
			return // close conn; client gets a broken pipe rather than a truncated line
		}

		if strings.EqualFold(strings.TrimSpace(message), "exit") {
			fmt.Printf("Client %s disconnected\n", conn.RemoteAddr())
			return
		}

	}
	if err := sc.Err(); err != nil && err != io.EOF {
		log.Printf("Error reading from %s: %v", conn.RemoteAddr(), err)
	}
}

func main() {
	port := "8080"
	ln, err := net.Listen("tcp", ":"+port)
	if err != nil {
		log.Fatalf("Failed to start server: %v", err)
	}
	defer ln.Close()

	fmt.Printf("Echo server listening on port %s\n", port)
	for {
		conn, err := ln.Accept()
=======
func failOnError(err error, msg string) {
	if err != nil {
		log.Fatalf("%s: %s", msg, err)
	}
}

func main() {
	// Connect to RabbitMQ using the shared module
	config := rabbitmq.DefaultConfig()
	conn, err := rabbitmq.NewConnection(config)
	failOnError(err, "Failed to connect to RabbitMQ")
	defer conn.Close()

	// Declare the request queue
	requestQueue, err := conn.DeclareQueue("echo_requests")
	failOnError(err, "Failed to declare request queue")

	// Declare the response queue
	responseQueue, err := conn.DeclareQueue("echo_responses")
	failOnError(err, "Failed to declare response queue")

	// Set up consumer for requests
	msgs, err := conn.ConsumeMessages(requestQueue.Name)
	failOnError(err, "Failed to register consumer")

	fmt.Printf("Echo server listening for messages on queue: %s\n", requestQueue.Name)

	// Process messages
	for d := range msgs {
		message := string(d.Body)
		fmt.Printf("Received: %s\n", message)

		// Echo the message back to the client
		response := fmt.Sprintf("Echo: %s", message)

		// Get the reply-to queue from the message properties
		replyTo := d.ReplyTo
		if replyTo == "" {
			// If no reply-to specified, use the response queue
			replyTo = responseQueue.Name
		}

		// Publish response
		err = conn.PublishMessage(replyTo, response, "")
>>>>>>> 50b60da1
		if err != nil {
			log.Printf("Failed to publish response: %v", err)
		} else {
			fmt.Printf("Sent response: %s\n", response)
		}
<<<<<<< HEAD
		go handleConnection(conn)
=======
>>>>>>> 50b60da1
	}
}<|MERGE_RESOLUTION|>--- conflicted
+++ resolved
@@ -2,65 +2,11 @@
 
 import (
 	"fmt"
-	"io"
 	"log"
 
 	"shared/rabbitmq"
 )
 
-<<<<<<< HEAD
-func writeAll(c net.Conn, p []byte) error {
-	for len(p) > 0 {
-		n, err := c.Write(p)
-		if err != nil {
-			// On error, we consider the response failed; return the error.
-			return err
-		}
-		p = p[n:]
-	}
-	return nil
-}
-
-func handleConnection(conn net.Conn) {
-	defer conn.Close()
-
-	fmt.Printf("Client connected: %s\n", conn.RemoteAddr())
-
-	sc := bufio.NewScanner(conn)
-
-	for sc.Scan() {
-		message := sc.Text()
-		fmt.Printf("Received: %s\n", message)
-
-		response := "Echo: " + message + "\n"
-		if err := writeAll(conn, []byte(response)); err != nil {
-			log.Printf("Write error to %s: %v", conn.RemoteAddr(), err)
-			return // close conn; client gets a broken pipe rather than a truncated line
-		}
-
-		if strings.EqualFold(strings.TrimSpace(message), "exit") {
-			fmt.Printf("Client %s disconnected\n", conn.RemoteAddr())
-			return
-		}
-
-	}
-	if err := sc.Err(); err != nil && err != io.EOF {
-		log.Printf("Error reading from %s: %v", conn.RemoteAddr(), err)
-	}
-}
-
-func main() {
-	port := "8080"
-	ln, err := net.Listen("tcp", ":"+port)
-	if err != nil {
-		log.Fatalf("Failed to start server: %v", err)
-	}
-	defer ln.Close()
-
-	fmt.Printf("Echo server listening on port %s\n", port)
-	for {
-		conn, err := ln.Accept()
-=======
 func failOnError(err error, msg string) {
 	if err != nil {
 		log.Fatalf("%s: %s", msg, err)
@@ -105,15 +51,10 @@
 
 		// Publish response
 		err = conn.PublishMessage(replyTo, response, "")
->>>>>>> 50b60da1
 		if err != nil {
 			log.Printf("Failed to publish response: %v", err)
 		} else {
 			fmt.Printf("Sent response: %s\n", response)
 		}
-<<<<<<< HEAD
-		go handleConnection(conn)
-=======
->>>>>>> 50b60da1
 	}
 }