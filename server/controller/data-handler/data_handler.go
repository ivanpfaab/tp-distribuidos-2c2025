package datahandler

import (
	"fmt"
	"log"
	"net"
	"strings"

	"github.com/tp-distribuidos-2c2025/protocol/batch"
	"github.com/tp-distribuidos-2c2025/protocol/chunk"
	"github.com/tp-distribuidos-2c2025/protocol/deserializer"
	"github.com/tp-distribuidos-2c2025/shared/middleware"
	"github.com/tp-distribuidos-2c2025/shared/middleware/workerqueue"
	"github.com/tp-distribuidos-2c2025/shared/queues"
)

const (
<<<<<<< HEAD
	// Join data handler exchange and routing key
	FixedJoinDataExchange   = queues.FixedJoinDataExchange
	FixedJoinDataRoutingKey = queues.FixedJoinDataRoutingKey
=======
	// Join data handler queue
	FixedJoinDataQueue = queues.FixedJoinDataQueue
>>>>>>> 577b51b7
)

// DataHandler struct
type DataHandler struct {
	// Connection for this specific client
	Conn net.Conn

	// Queue producer for sending chunks directly to year-filter (QueryData)
	yearFilterProducer *workerqueue.QueueMiddleware

	// Queue producer for sending chunks directly to join handler (Fixed data used for the joins)
	joinDataHandlerProducer *workerqueue.QueueMiddleware

	// Configuration
	config *middleware.ConnectionConfig
}

// NewDataHandler creates a new Data Handler instance
func NewDataHandler(config *middleware.ConnectionConfig) *DataHandler {
	return &DataHandler{
		config: config,
	}
}

// NewDataHandlerForConnection creates a new Data Handler instance for a specific connection
func NewDataHandlerForConnection(conn net.Conn, config *middleware.ConnectionConfig) *DataHandler {
	return &DataHandler{
		Conn:   conn,
		config: config,
	}
}

// Initialize sets up the queue producers for sending chunks to data writer and year-filter
func (dh *DataHandler) Initialize() middleware.MessageMiddlewareError {

	// Initialize queue producer for sending chunks directly to year-filter
	dh.yearFilterProducer = workerqueue.NewMessageMiddlewareQueue(
		"year-filter",
		dh.config,
	)
	if dh.yearFilterProducer == nil {
		return middleware.MessageMiddlewareDisconnectedError
	}

	// Declare the year-filter producer queue
	if err := dh.yearFilterProducer.DeclareQueue(false, false, false, false); err != 0 {
		return err
	}

	// Initialize queue producer for sending chunks directly to join data handler
	dh.joinDataHandlerProducer = workerqueue.NewMessageMiddlewareQueue(
		FixedJoinDataQueue,
		dh.config,
	)
	if dh.joinDataHandlerProducer == nil {
		return middleware.MessageMiddlewareDisconnectedError
	}

	// Declare the fixed join data queue
	if err := dh.joinDataHandlerProducer.DeclareQueue(false, false, false, false); err != 0 {
		return err
	}

	return 0
}

// isReferenceDataChunk checks if the chunk belongs to reference data files that need to be sent to writer
func isReferenceDataChunk(fileID string) bool {
	// Reference data files that need to be stored in writer for joins:
	// - ST: stores.csv (for store_id joins in query 3)
	// - MN: menu_items.csv (for item_id joins in query 2)
	// - US, US: users_*.csv (for user_id joins in query 4)
	return strings.HasPrefix(fileID, "ST") || strings.HasPrefix(fileID, "MN") || strings.HasPrefix(fileID, "US")
}

// isTransactionDataChunk checks if the chunk belongs to transaction data files
func isTransactionDataChunk(fileID string) bool {
	// Transaction data files:
	// - TR, TR: transactions_*.csv (for store_id and user_id joins)
	// - TI, TI: transaction_items_*.csv (for item_id joins)
	return strings.HasPrefix(fileID, "TR") || strings.HasPrefix(fileID, "TI")
}

// determineQueryType determines the query type based on the file ID
func determineQueryType(fileID string) uint8 {
	// Query type mapping based on file type:
	// Query 2: transaction_items ↔ menu_items (on item_id)
	// Query 3: transactions ↔ stores (on store_id)
	// Query 4: transactions ↔ users (on user_id)

	switch {
	case strings.HasPrefix(fileID, "TI"):
		// Transaction items files - Query 2 (item_id joins with menu_items)
		return 2
	case strings.HasPrefix(fileID, "TR"):
		// Transaction files - Query 3 (store_id joins with stores)
		// Note: For now, we'll use Query 3 for transactions.
		return 3
	default:
		// Default to Query 3 for other transaction data files
		return 3
	}
}

// ProcessBatchMessage processes a batch message and creates chunks
func (dh *DataHandler) ProcessBatchMessage(data []byte) error {
	// Deserialize the batch message
	message, err := deserializer.Deserialize(data)
	if err != nil {
		log.Printf("Data Handler: Failed to deserialize message: %v", err)
		return fmt.Errorf("failed to deserialize message: %w", err)
	}

	// Check if it's a Batch message
	batchMsg, ok := message.(*batch.Batch)
	if !ok {
		log.Printf("Data Handler: Received non-batch message type: %T", message)
		return fmt.Errorf("expected batch message, got %T", message)
	}

	log.Printf("Data Handler: Processing batch - ClientID: %s, FileID: %s, BatchNumber: %d",
		batchMsg.ClientID, batchMsg.FileID, batchMsg.BatchNumber)

	// Route chunk based on file type
	if isReferenceDataChunk(batchMsg.FileID) {
		// Send reference data (stores, menu_items, users) to join-data-handler for routing to join workers
		queryType := determineQueryType(batchMsg.FileID)

		chunkObj := chunk.NewChunk(
			batchMsg.ClientID,    // clientID
			batchMsg.FileID,      // fileID
			queryType,            // queryType (determined by file type)
			batchMsg.BatchNumber, // chunkNumber
			batchMsg.IsEOF,       // isLastChunk
			0,                    // step (hardcoded to 0 as requested)
			batchMsg.BatchSize,   // chunkSize (number of rows from batch)
			1,                    // tableID (hardcoded for now)
			batchMsg.BatchData,   // chunkData
		)

		chunkMsg := chunk.NewChunkMessage(chunkObj)

		if err := dh.SendChunkToJoinDataHandler(chunkMsg); err != 0 {
			log.Printf("Data Handler: Failed to send reference data chunk to join data handler: %v", err)
			return fmt.Errorf("failed to send reference data chunk to join data handler: %v", err)
		}
		log.Printf("Data Handler: Sent reference data chunk to join data handler - ClientID: %s, FileID: %s, ChunkNumber: %d",
			chunkObj.ClientID, chunkObj.FileID, chunkObj.ChunkNumber)

	} else if isTransactionDataChunk(batchMsg.FileID) {
		// Send all transaction data to year-filter (non-reference data)
		if strings.HasPrefix(batchMsg.FileID, "TR") {
			// Transaction files - send all query types to year-filter
			queryTypes := []uint8{1, 3, 4}

			for _, queryType := range queryTypes {
				chunkObj := chunk.NewChunk(
					batchMsg.ClientID,    // clientID
					batchMsg.FileID,      // fileID
					queryType,            // queryType (1, 3, or 4)
					batchMsg.BatchNumber, // chunkNumber
					batchMsg.IsEOF,       // isLastChunk
					0,                    // step (hardcoded to 0 as requested)
					batchMsg.BatchSize,   // chunkSize (number of rows from batch)
					1,                    // tableID (hardcoded for now)
					batchMsg.BatchData,   // chunkData
				)

				chunkMsg := chunk.NewChunkMessage(chunkObj)

				if err := dh.SendChunkToYearFilter(chunkMsg); err != 0 {
					log.Printf("Data Handler: Failed to send transaction data chunk to year-filter (Query %d): %v", queryType, err)
					return fmt.Errorf("failed to send transaction data chunk to year-filter (Query %d): %v", queryType, err)
				}
				log.Printf("Data Handler: Sent transaction data chunk to year-filter - ClientID: %s, FileID: %s, ChunkNumber: %d, QueryType: %d",
					chunkObj.ClientID, chunkObj.FileID, chunkObj.ChunkNumber, queryType)
			}
		} else if strings.HasPrefix(batchMsg.FileID, "TI") {
			// Transaction items files - send to year-filter
			queryType := uint8(2)

			chunkObj := chunk.NewChunk(
				batchMsg.ClientID,    // clientID
				batchMsg.FileID,      // fileID
				queryType,            // queryType (2)
				batchMsg.BatchNumber, // chunkNumber
				batchMsg.IsEOF,       // isLastChunk
				0,                    // step (hardcoded to 0 as requested)
				batchMsg.BatchSize,   // chunkSize (number of rows from batch)
				1,                    // tableID (hardcoded for now)
				batchMsg.BatchData,   // chunkData
			)

			chunkMsg := chunk.NewChunkMessage(chunkObj)

			if err := dh.SendChunkToYearFilter(chunkMsg); err != 0 {
				log.Printf("Data Handler: Failed to send transaction items chunk to year-filter: %v", err)
				return fmt.Errorf("failed to send transaction items chunk to year-filter: %v", err)
			}
			log.Printf("Data Handler: Sent transaction items chunk to year-filter - ClientID: %s, FileID: %s, ChunkNumber: %d",
				chunkObj.ClientID, chunkObj.FileID, chunkObj.ChunkNumber)
		}
	} else {
		log.Printf("Data Handler: Unknown file type - ClientID: %s, FileID: %s, BatchNumber: %d",
			batchMsg.ClientID, batchMsg.FileID, batchMsg.BatchNumber)
	}

	log.Printf("Data Handler: Completed processing batch - ClientID: %s, FileID: %s, BatchNumber: %d, IsLastChunk: %t",
		batchMsg.ClientID, batchMsg.FileID, batchMsg.BatchNumber, batchMsg.IsEOF)

	return nil
}

// Start starts the data handler for a specific connection
func (dh *DataHandler) Start() {
	log.Printf("Data Handler: Starting for connection %s", dh.Conn.RemoteAddr())

	// Initialize the data handler
	if err := dh.Initialize(); err != 0 {
		log.Printf("Data Handler: Failed to initialize: %v", err)
		return
	}

	log.Printf("Data Handler: Ready to process batches for connection %s", dh.Conn.RemoteAddr())

	// The data handler is now ready and will be used by the client request handler
	// The connection will be managed by the client request handler
	// Don't close here - let the client request handler manage the lifecycle
}

// IsReady checks if the data handler is ready to process batches
func (dh *DataHandler) IsReady() bool {
	return dh.yearFilterProducer != nil && dh.joinDataHandlerProducer != nil
}

// SendChunkToYearFilter sends a chunk message directly to the year-filter worker
func (dh *DataHandler) SendChunkToYearFilter(chunkMsg *chunk.ChunkMessage) middleware.MessageMiddlewareError {
	// Serialize the chunk message
	messageData, err := chunk.SerializeChunkMessage(chunkMsg)
	if err != nil {
		fmt.Printf("Failed to serialize chunk message for year-filter: %v\n", err)
		return middleware.MessageMiddlewareMessageError
	}

	// Send to year-filter queue
	return dh.yearFilterProducer.Send(messageData)
}

// SendChunkToJoinDataHandler sends a chunk message to the join data handler worker
func (dh *DataHandler) SendChunkToJoinDataHandler(chunkMsg *chunk.ChunkMessage) middleware.MessageMiddlewareError {
	// Serialize the chunk message
	messageData, err := chunk.SerializeChunkMessage(chunkMsg)
	if err != nil {
		fmt.Printf("Failed to serialize chunk message for join data handler: %v\n", err)
		return middleware.MessageMiddlewareMessageError
	}

	fmt.Printf("Data Handler: Sending chunk to join data handler - ClientID: %s, FileID: %s, ChunkNumber: %d /n",
		chunkMsg.Chunk.ClientID, chunkMsg.Chunk.FileID, chunkMsg.Chunk.ChunkNumber)

	// Send to join data handler queue
	return dh.joinDataHandlerProducer.Send(messageData)
}

// Close closes all connections
func (dh *DataHandler) Close() middleware.MessageMiddlewareError {
	var err middleware.MessageMiddlewareError = 0

	if dh.yearFilterProducer != nil {
		if closeErr := dh.yearFilterProducer.Close(); closeErr != 0 {
			err = closeErr
		}
	}

	if dh.joinDataHandlerProducer != nil {
		if closeErr := dh.joinDataHandlerProducer.Close(); closeErr != 0 {
			err = closeErr
		}
	}

	return err
}<|MERGE_RESOLUTION|>--- conflicted
+++ resolved
@@ -15,14 +15,8 @@
 )
 
 const (
-<<<<<<< HEAD
-	// Join data handler exchange and routing key
-	FixedJoinDataExchange   = queues.FixedJoinDataExchange
-	FixedJoinDataRoutingKey = queues.FixedJoinDataRoutingKey
-=======
 	// Join data handler queue
 	FixedJoinDataQueue = queues.FixedJoinDataQueue
->>>>>>> 577b51b7
 )
 
 // DataHandler struct
