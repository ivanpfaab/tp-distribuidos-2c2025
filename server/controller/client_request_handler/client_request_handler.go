--- conflicted
+++ resolved
@@ -113,7 +113,6 @@
 	dataHandler.Close()
 }
 
-
 // StartClientResultsConsumer starts consuming formatted results from results dispatcher
 func (h *ClientRequestHandler) StartClientResultsConsumer() {
 	if h.clientResultsConsumer == nil {
@@ -126,60 +125,7 @@
 	// Start consuming in a goroutine
 	err := h.clientResultsConsumer.StartConsuming(func(consumeChannel middleware.ConsumeChannel, done chan error) {
 		for delivery := range *consumeChannel {
-<<<<<<< HEAD
-			// Deserialize the message to determine its type
-			message, err := deserializer.Deserialize(delivery.Body)
-			if err != nil {
-				log.Printf("Client Request Handler: Failed to deserialize message: %v", err)
-				continue
-			}
-
-			// Check if it's a ClientCompletionSignal
-			if completionSignal, ok := message.(*signals.ClientCompletionSignal); ok {
-				log.Printf("Client Request Handler: Received completion signal for client %s: %s", completionSignal.ClientID, completionSignal.Message)
-				delivery.Ack(false)
-				// Close the connection for this client
-				h.connectionsMutex.Lock()
-				conn, exists := h.activeConnections[completionSignal.ClientID]
-				if exists {
-					log.Printf("Client Request Handler: Closing connection for client %s", completionSignal.ClientID)
-					conn.Close()
-					delete(h.activeConnections, completionSignal.ClientID)
-				} else {
-					log.Printf("Client Request Handler: No active connection found for client %s", completionSignal.ClientID)
-				}
-				h.connectionsMutex.Unlock()
-				continue
-			}
-
-			// Check if it's a chunk message (regular data)
-			chunkData, ok := message.(*chunk.Chunk)
-			if !ok {
-				log.Printf("Client Request Handler: Unknown message type: %T", message)
-				continue
-			}
-
-			// Send formatted data to the appropriate client
-			h.connectionsMutex.RLock()
-			conn, exists := h.activeConnections[chunkData.ClientID]
-			h.connectionsMutex.RUnlock()
-
-			if exists {
-				_, err := conn.Write([]byte(chunkData.ChunkData))
-				if err != nil {
-					log.Printf("Client Request Handler: Failed to send data to client %s: %v", chunkData.ClientID, err)
-					// Remove the connection if it's no longer valid
-					h.connectionsMutex.Lock()
-					delete(h.activeConnections, chunkData.ClientID)
-					h.connectionsMutex.Unlock()
-				}
-			} else {
-				log.Printf("Client Request Handler: No active connection found for client %s", chunkData.ClientID)
-			}
-			delivery.Ack(false)
-=======
 			h.resultsHandler.ProcessMessage(delivery.Body)
->>>>>>> a76df07e
 		}
 
 	})
