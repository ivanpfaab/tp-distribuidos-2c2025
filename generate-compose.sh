--- conflicted
+++ resolved
@@ -292,16 +292,10 @@
 cat >> docker-compose.yaml << 'EOF_REMAINING'
   # Query 2 MapReduce Workers
   query2-map-worker:
-<<<<<<< HEAD
     build:
       context: .
       dockerfile: ./workers/group_by/query2_mapreduce/map_worker/Dockerfile
     container_name: query2-map-worker
-=======
-    build:
-      context: .
-      dockerfile: ./workers/group_by/query2_mapreduce/map_worker/Dockerfile
-    container_name: query2-map-worker
     depends_on:
       rabbitmq:
         condition: service_healthy
@@ -485,7 +479,6 @@
       context: .
       dockerfile: ./workers/group_by/query3_mapreduce/reduce_workers/Dockerfile
     container_name: query3-reduce-s2-2024
->>>>>>> 577b51b7
     depends_on:
       rabbitmq:
         condition: service_healthy
@@ -1095,11 +1088,8 @@
     echo "        condition: service_started"
     echo "      query2-reduce-s2-2025:"
     echo "        condition: service_started"
-<<<<<<< HEAD
-=======
     echo "      query2-top-items-worker:"
     echo "        condition: service_started"
->>>>>>> 577b51b7
     echo "      query3-map-worker:"
     echo "        condition: service_started"
     echo "      query3-reduce-s2-2023:"
@@ -1115,11 +1105,8 @@
     echo "      query4-map-worker:"
     echo "        condition: service_started"
     echo "      query4-reduce-worker:"
-<<<<<<< HEAD
-=======
     echo "        condition: service_started"
     echo "      query4-top-users-worker:"
->>>>>>> 577b51b7
     echo "        condition: service_started"
     echo "      streaming-service:"
     echo "        condition: service_started"
