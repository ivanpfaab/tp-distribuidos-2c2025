#!/bin/bash

# Color codes for pretty output
GREEN='\033[0;32m'
BLUE='\033[0;34m'
YELLOW='\033[1;33m'
NC='\033[0m' # No Color

echo -e "${GREEN}========================================${NC}"
echo -e "${GREEN}Docker Compose Generator for Distributed System${NC}"
echo -e "${GREEN}========================================${NC}"
echo ""

# Function to prompt for worker count with validation
prompt_worker_count() {
    local worker_name=$1
    local default_count=$2
    local count
    
    while true; do
        echo -e "${BLUE}How many ${YELLOW}${worker_name}${BLUE} workers do you want? [default: ${default_count}]${NC}" >&2
        read -p "> " count
        
        # Use default if empty
        if [ -z "$count" ]; then
            count=$default_count
        fi
        
        # Validate input is a positive integer
        if [[ "$count" =~ ^[1-9][0-9]*$ ]]; then
            echo -e "${GREEN}✓ Setting ${worker_name}: ${count} replica(s)${NC}" >&2
            echo "" >&2
            echo "$count"
            return
        else
            echo -e "${YELLOW}⚠ Please enter a valid positive number${NC}" >&2
            echo "" >&2
        fi
    done
}

# Collect worker counts
echo -e "${BLUE}Configure Filter Workers (stateless, fully scalable)${NC}"
echo ""

YEAR_FILTER_COUNT=$(prompt_worker_count "year-filter" 3)
TIME_FILTER_COUNT=$(prompt_worker_count "time-filter" 2)
AMOUNT_FILTER_COUNT=$(prompt_worker_count "amount-filter" 1)

echo ""
echo -e "${BLUE}Configure Gateway Services (stateless routing)${NC}"
echo ""

QUERY_GATEWAY_COUNT=$(prompt_worker_count "query-gateway" 1)
JOIN_DATA_HANDLER_COUNT=$(prompt_worker_count "join-data-handler" 1)

echo ""
echo -e "${BLUE}Configure Join Workers (in-memory dictionary with broadcasting)${NC}"
echo ""

ITEMID_JOIN_WORKER_COUNT=$(prompt_worker_count "itemid-join-worker" 1)
STOREID_JOIN_WORKER_COUNT=$(prompt_worker_count "storeid-join-worker" 1)

echo ""
echo -e "${BLUE}Configure User Join Workers (Query 4 - distributed write/read)${NC}"
echo ""

USER_PARTITION_WORKERS=$(prompt_worker_count "user-partition-worker (writer+reader pairs)" 5)
USER_PARTITION_WRITERS=$USER_PARTITION_WORKERS
USER_JOIN_READERS=$USER_PARTITION_WORKERS
echo ""
echo -e "${BLUE}Configure Group By Components${NC}"
echo ""

Q2_PARTITIONER_COUNT=$(prompt_worker_count "query2-partitioner" 1)
Q2_GROUPBY_WORKER_COUNT=$(prompt_worker_count "query2-groupby-worker" 3)
Q2_NUM_PARTITIONS=$(prompt_worker_count "query2-partitions" 10) #correct to ask for number of partitions not 'query2-partitions workers'
Q3_PARTITIONER_COUNT=$(prompt_worker_count "query3-partitioner" 1)
Q3_GROUPBY_WORKER_COUNT=$(prompt_worker_count "query3-groupby-worker" 3)
Q3_NUM_PARTITIONS=$(prompt_worker_count "query3-partitions" 10)
Q4_PARTITIONER_COUNT=$(prompt_worker_count "query4-partitioner" 1)
Q4_GROUPBY_WORKER_COUNT=$(prompt_worker_count "query4-groupby-worker" 3)
Q4_NUM_PARTITIONS=$(prompt_worker_count "query4-partitions" 100)

echo ""
echo -e "${BLUE}Configure Clients${NC}"
echo ""

CLIENT_COUNT=$(prompt_worker_count "client" 1)

# Summary
echo -e "${GREEN}========================================${NC}"
echo -e "${GREEN}Configuration Summary:${NC}"
echo -e "${GREEN}========================================${NC}"
echo -e "Year Filter Workers:    ${YELLOW}${YEAR_FILTER_COUNT}${NC}"
echo -e "Time Filter Workers:    ${YELLOW}${TIME_FILTER_COUNT}${NC}"
echo -e "Amount Filter Workers:  ${YELLOW}${AMOUNT_FILTER_COUNT}${NC}"
echo -e "Query Gateway:          ${YELLOW}${QUERY_GATEWAY_COUNT}${NC}"
echo -e "Join Data Handler:      ${YELLOW}${JOIN_DATA_HANDLER_COUNT}${NC}"
echo -e "ItemID Join Workers:    ${YELLOW}${ITEMID_JOIN_WORKER_COUNT}${NC}"
echo -e "StoreID Join Workers:   ${YELLOW}${STOREID_JOIN_WORKER_COUNT}${NC}"
echo -e "User Partition Writers: ${YELLOW}${USER_PARTITION_WRITERS}${NC}"
echo -e "User Join Readers:      ${YELLOW}${USER_JOIN_READERS}${NC}"
echo -e "Clients:                ${YELLOW}${CLIENT_COUNT}${NC}"
echo ""
echo -e "Query 2 Partitioners:   ${YELLOW}${Q2_PARTITIONER_COUNT}${NC} instance(s)"
echo -e "Query 2 GroupBy Workers: ${YELLOW}${Q2_GROUPBY_WORKER_COUNT}${NC} instance(s) (${Q2_NUM_PARTITIONS} partitions)"
echo -e "Query 3 Partitioners:   ${YELLOW}${Q3_PARTITIONER_COUNT}${NC} instance(s)"
echo -e "Query 3 GroupBy Workers: ${YELLOW}${Q3_GROUPBY_WORKER_COUNT}${NC} instance(s) (${Q3_NUM_PARTITIONS} partitions)"
echo -e "Query 4 Partitioners:   ${YELLOW}${Q4_PARTITIONER_COUNT}${NC} instance(s)"
echo -e "Query 4 GroupBy Workers: ${YELLOW}${Q4_GROUPBY_WORKER_COUNT}${NC} instance(s) (${Q4_NUM_PARTITIONS} partitions)"

echo -e "${BLUE}Note: Query 2 Top Items Worker and Query 4 Top Users Worker will be included${NC}"
echo -e "${GREEN}========================================${NC}"
echo ""

# Confirm before generating
echo -e "${BLUE}Generate docker-compose.yaml with this configuration? (y/n)${NC}"
read -p "> " confirm

if [[ ! "$confirm" =~ ^[Yy]$ ]]; then
    echo -e "${YELLOW}Aborted. No files were generated.${NC}"
    exit 0
fi

echo ""
echo -e "${GREEN}Generating docker-compose.yaml...${NC}"

# Generate docker-compose.yaml
cat > docker-compose.yaml << 'EOF_HEADER'
services:
  # Infrastructure
  rabbitmq:
    image: rabbitmq:3-management
    container_name: rabbitmq-orchestrator
    ports:
      - "5672:5672"   # AMQP port
      - "15672:15672" # Management UI port
    environment:
      RABBITMQ_DEFAULT_USER: admin
      RABBITMQ_DEFAULT_PASS: password
    healthcheck:
      test: ["CMD", "rabbitmq-diagnostics", "ping"]
      interval: 10s
      timeout: 5s
      retries: 5
      start_period: 30s

  # Fault Tolerance - Supervisors
  supervisor-1:
    build:
      context: .
      dockerfile: ./supervisor/Dockerfile
    container_name: supervisor-1
    depends_on:
      rabbitmq:
        condition: service_healthy
      proxy-1:
        condition: service_started
    volumes:
      - /var/run/docker.sock:/var/run/docker.sock
    environment:
      SUPERVISOR_ID: "1"
      SUPERVISOR_PEERS: "supervisor-2:supervisor-2:9000,supervisor-3:supervisor-3:9000"
      ELECTION_PORT: "9000"
      PROBE_TIMEOUT: "2s"
      PROBE_INTERVAL: "5s"
      RABBITMQ_HOST: rabbitmq
      RABBITMQ_PORT: 5672
      RABBITMQ_USER: admin
      RABBITMQ_PASS: password
    profiles: ["orchestration", "data-flow"]

  supervisor-2:
    build:
      context: .
      dockerfile: ./supervisor/Dockerfile
    container_name: supervisor-2
    depends_on:
      rabbitmq:
        condition: service_healthy
      proxy-1:
        condition: service_started
    volumes:
      - /var/run/docker.sock:/var/run/docker.sock
    environment:
      SUPERVISOR_ID: "2"
      SUPERVISOR_PEERS: "supervisor-1:supervisor-1:9000,supervisor-3:supervisor-3:9000"
      ELECTION_PORT: "9000"
      PROBE_TIMEOUT: "2s"
      PROBE_INTERVAL: "5s"
      RABBITMQ_HOST: rabbitmq
      RABBITMQ_PORT: 5672
      RABBITMQ_USER: admin
      RABBITMQ_PASS: password
    profiles: ["orchestration", "data-flow"]

  supervisor-3:
    build:
      context: .
      dockerfile: ./supervisor/Dockerfile
    container_name: supervisor-3
    depends_on:
      rabbitmq:
        condition: service_healthy
      proxy-1:
        condition: service_started
    volumes:
      - /var/run/docker.sock:/var/run/docker.sock
    environment:
      SUPERVISOR_ID: "3"
      SUPERVISOR_PEERS: "supervisor-1:supervisor-1:9000,supervisor-2:supervisor-2:9000"
      ELECTION_PORT: "9000"
      PROBE_TIMEOUT: "2s"
      PROBE_INTERVAL: "5s"
      RABBITMQ_HOST: rabbitmq
      RABBITMQ_PORT: 5672
      RABBITMQ_USER: admin
      RABBITMQ_PASS: password
    profiles: ["orchestration", "data-flow"]

  # Chaos Monkey (optional - use with 'chaos' profile)
  chaos-monkey:
    build:
      context: .
      dockerfile: ./chaos-monkey/Dockerfile
    container_name: chaos-monkey
    depends_on:
      proxy-1:
        condition: service_started
    volumes:
      - /var/run/docker.sock:/var/run/docker.sock
    environment:
      KILL_INTERVAL: "5"
      KILL_PROBABILITY: "0.5"
      PAUSE_DURATION: "10s"
    profiles: ["chaos"]

EOF_HEADER

# Function to generate year-filter workers
generate_year_filter_workers() {
    local count=$1
    for i in $(seq 1 $count); do
        cat >> docker-compose.yaml << EOF
  # Year Filter Worker ${i}
  year-filter-worker-${i}:
    build:
      context: .
      dockerfile: ./workers/filter/year-filter/Dockerfile
    container_name: year-filter-worker-${i}
    depends_on:
      rabbitmq:
        condition: service_healthy
    environment:
      RABBITMQ_HOST: rabbitmq
      RABBITMQ_PORT: 5672
      RABBITMQ_USER: admin
      RABBITMQ_PASS: password
      HEALTH_PORT: "8888"
    profiles: ["orchestration"]

EOF
    done
}

# Function to generate time-filter workers
generate_time_filter_workers() {
    local count=$1
    for i in $(seq 1 $count); do
        cat >> docker-compose.yaml << EOF
  # Time Filter Worker ${i}
  time-filter-worker-${i}:
    build:
      context: .
      dockerfile: ./workers/filter/time-filter/Dockerfile
    container_name: time-filter-worker-${i}
    depends_on:
      rabbitmq:
        condition: service_healthy
    environment:
      RABBITMQ_HOST: rabbitmq
      RABBITMQ_PORT: 5672
      RABBITMQ_USER: admin
      RABBITMQ_PASS: password
      HEALTH_PORT: "8888"
    profiles: ["orchestration"]

EOF
    done
}

# Function to generate amount-filter workers
generate_amount_filter_workers() {
    local count=$1
    for i in $(seq 1 $count); do
        cat >> docker-compose.yaml << EOF
  # Amount Filter Worker ${i}
  amount-filter-worker-${i}:
    build:
      context: .
      dockerfile: ./workers/filter/amount-filter/Dockerfile
    container_name: amount-filter-worker-${i}
    depends_on:
      rabbitmq:
        condition: service_healthy
    environment:
      RABBITMQ_HOST: rabbitmq
      RABBITMQ_PORT: 5672
      RABBITMQ_USER: admin
      RABBITMQ_PASS: password
      HEALTH_PORT: "8888"
    profiles: ["orchestration"]

EOF
    done
}

# Generate filter workers
echo -e "${BLUE}Generating filter workers...${NC}"
generate_year_filter_workers $YEAR_FILTER_COUNT
generate_time_filter_workers $TIME_FILTER_COUNT
generate_amount_filter_workers $AMOUNT_FILTER_COUNT

# Function to generate itemid-join-worker services
generate_itemid_join_workers() {
    local count=$1
    for i in $(seq 1 $count); do
        cat >> docker-compose.yaml << EOF
  # ItemID Join Worker ${i} (scalable with dictionary broadcasting)
  itemid-join-worker-${i}:
    build:
      context: .
      dockerfile: ./workers/join/in-memory/itemid/Dockerfile
    container_name: itemid-join-worker-${i}
    depends_on:
      rabbitmq:
        condition: service_healthy
      join-data-handler-1:
        condition: service_started
    environment:
      RABBITMQ_HOST: rabbitmq
      RABBITMQ_PORT: 5672
      RABBITMQ_USER: admin
      RABBITMQ_PASS: password
      WORKER_INSTANCE_ID: "${i}"
      HEALTH_PORT: "8888"
    profiles: ["orchestration"]

EOF
    done
}

# Generate itemid-join-workers
echo -e "${BLUE}Generating itemid-join-workers...${NC}"
generate_itemid_join_workers $ITEMID_JOIN_WORKER_COUNT

# Function to generate storeid-join-worker services
generate_storeid_join_workers() {
    local count=$1
    local num_groupby_workers=$2  # Number of Query 3 groupby workers
    local num_partitions=$3       # Number of Query 3 partitions
    
    for i in $(seq 1 $count); do
        # Build dependencies on all Query 3 orchestrators
        local orchestrator_deps=""
        for w in $(seq 1 $num_groupby_workers); do
            orchestrator_deps="${orchestrator_deps}      query3-orchestrator-${w}:
        condition: service_started
"
        done
        
        cat >> docker-compose.yaml << EOF
  # StoreID Join Worker ${i} (scalable with dictionary broadcasting)
  storeid-join-worker-${i}:
    build:
      context: .
      dockerfile: ./workers/join/in-memory/storeid/Dockerfile
    container_name: storeid-join-worker-${i}
    depends_on:
      rabbitmq:
        condition: service_healthy
      join-data-handler-1:
        condition: service_started
$(echo -e "${orchestrator_deps}")
    environment:
      RABBITMQ_HOST: rabbitmq
      RABBITMQ_PORT: 5672
      RABBITMQ_USER: admin
      RABBITMQ_PASS: password
      WORKER_INSTANCE_ID: "${i}"
      STOREID_BATCH_SIZE: 5
      NUM_PARTITIONS: "${num_partitions}"
      HEALTH_PORT: "8888"
    profiles: ["orchestration"]

EOF
    done
}

# Generate storeid-join-workers
echo -e "${BLUE}Generating storeid-join-workers...${NC}"
generate_storeid_join_workers $STOREID_JOIN_WORKER_COUNT $Q3_GROUPBY_WORKER_COUNT $Q3_NUM_PARTITIONS

# Add remaining non-scalable services
cat >> docker-compose.yaml << 'EOF_REMAINING'
  # Results dispatcher (NOT SCALABLE - outputs to stdout)
  results-dispatcher-1:
    build:
      context: .
      dockerfile: ./dispatcher/Dockerfile
    container_name: results-dispatcher-1
    depends_on:
      rabbitmq:
        condition: service_healthy
    environment:
      RABBITMQ_HOST: rabbitmq
      RABBITMQ_PORT: 5672
      RABBITMQ_USER: admin
      RABBITMQ_PASS: password
      HEALTH_PORT: "8888"
    profiles: ["orchestration"]

  # In-Memory Join Orchestrator
  in-memory-join-orchestrator-1:
    build:
      context: .
      dockerfile: ./workers/join/in-memory/orchestrator/Dockerfile
    container_name: in-memory-join-orchestrator-1
    depends_on:
      rabbitmq:
        condition: service_healthy
    environment:
      RABBITMQ_HOST: rabbitmq
      RABBITMQ_PORT: 5672
      RABBITMQ_USER: admin
      RABBITMQ_PASS: password
<<<<<<< HEAD
      HEALTH_PORT: "8888"
=======
    volumes:
      - in-memory-join-orchestrator-data:/app/orchestrator-data
>>>>>>> da72fe08
    profiles: ["orchestration"]

  in-file-join-orchestrator-1:
    build:
      context: .
      dockerfile: ./workers/join/in-file/orchestrator/Dockerfile
    container_name: in-file-join-orchestrator-1
    depends_on:
      rabbitmq:
        condition: service_healthy
    environment:
      RABBITMQ_HOST: rabbitmq
      RABBITMQ_PORT: 5672
      RABBITMQ_USER: admin
      RABBITMQ_PASS: password
<<<<<<< HEAD
      HEALTH_PORT: "8888"
=======
    volumes:
      - in-file-join-orchestrator-data:/app/orchestrator-data
>>>>>>> da72fe08
    profiles: ["orchestration"]

EOF_REMAINING


# Function to generate partitioner services
generate_partitioner() {
    local query_type=$1
    local count=$2
    local num_workers=$3
    local num_partitions=$4

    for i in $(seq 1 $count); do
        local container_name
        if [ $count -eq 1 ]; then
            container_name="query${query_type}-partitioner"
        else
            container_name="query${query_type}-partitioner-${i}"
        fi

        cat >> docker-compose.yaml << EOF
  # Query ${query_type} Partitioner ${i}
  query${query_type}-partitioner$([ $count -gt 1 ] && echo "-${i}" || echo ""):
    build:
      context: .
      dockerfile: ./workers/group_by/shared/partitioner/Dockerfile
    container_name: ${container_name}
    depends_on:
      rabbitmq:
        condition: service_healthy
    environment:
      RABBITMQ_HOST: rabbitmq
      RABBITMQ_PORT: 5672
      RABBITMQ_USER: admin
      RABBITMQ_PASS: password
      QUERY_TYPE: "${query_type}"
      NUM_PARTITIONS: "${num_partitions}"
      NUM_WORKERS: "${num_workers}"
      HEALTH_PORT: "8888"
    profiles: ["orchestration"]

EOF
    done
}

# Function to generate orchestrator services (one per worker)
generate_orchestrators() {
    local query_type=$1
    local worker_count=$2

    for i in $(seq 1 $worker_count); do
        cat >> docker-compose.yaml << EOF
  # Query ${query_type} Group By Orchestrator ${i} (for worker ${i})
  query${query_type}-orchestrator-${i}:
    build:
      context: .
      dockerfile: ./workers/group_by/shared/orchestrator/Dockerfile
    container_name: query${query_type}-orchestrator-${i}
    depends_on:
      rabbitmq:
        condition: service_healthy
      query${query_type}-groupby-worker-${i}:
        condition: service_started
    environment:
      RABBITMQ_HOST: rabbitmq
      RABBITMQ_PORT: 5672
      RABBITMQ_USER: admin
      RABBITMQ_PASS: password
      QUERY_TYPE: "${query_type}"
      WORKER_ID: "${i}"
      HEALTH_PORT: "8888"
    volumes:
      - query${query_type}-groupby-worker-${i}-data:/app/groupby-data
    profiles: ["orchestration"]

EOF
    done
}

# Function to generate groupby worker services
generate_groupby_workers() {
    local query_type=$1
    local count=$2
    local partitioner_count=$3
    local num_partitions=$4

    for i in $(seq 1 $count); do
        # Build dependencies on all partitioners
        local partitioner_deps=""
        for p in $(seq 1 $partitioner_count); do
            if [ $partitioner_count -eq 1 ]; then
                partitioner_deps="${partitioner_deps}      query${query_type}-partitioner:
        condition: service_started
"
            else
                partitioner_deps="${partitioner_deps}      query${query_type}-partitioner-${p}:
        condition: service_started
"
            fi
        done

        cat >> docker-compose.yaml << EOF
  # Query ${query_type} GroupBy Worker ${i}
  query${query_type}-groupby-worker-${i}:
    build:
      context: .
      dockerfile: ./workers/group_by/shared/worker/Dockerfile
    container_name: query${query_type}-groupby-worker-${i}
    depends_on:
      rabbitmq:
        condition: service_healthy
$(echo -e "${partitioner_deps}")
    environment:
      RABBITMQ_HOST: rabbitmq
      RABBITMQ_PORT: 5672
      RABBITMQ_USER: admin
      RABBITMQ_PASS: password
      QUERY_TYPE: "${query_type}"
      WORKER_ID: "${i}"
      NUM_WORKERS: "${count}"
      NUM_PARTITIONS: "${num_partitions}"
      HEALTH_PORT: "8888"
    volumes:
      - query${query_type}-groupby-worker-${i}-data:/app/groupby-data
    profiles: ["orchestration"]

EOF
    done
}

# Function to generate top classification workers
generate_top_worker() {
    local query_type=$1
    local worker_name=$2
    local groupby_worker_count=$3
    local num_partitions=$4

    # Build dependencies on all groupby workers and orchestrators
    local deps=""
    for w in $(seq 1 $groupby_worker_count); do
        deps="${deps}      query${query_type}-groupby-worker-${w}:
        condition: service_started
"
        deps="${deps}      query${query_type}-orchestrator-${w}:
        condition: service_started
"
    done

    cat >> docker-compose.yaml << EOF
  # Query ${query_type} Top ${worker_name} Classification
  query${query_type}-top-${worker_name}-worker-1:
    build:
      context: .
      dockerfile: ./workers/top/query${query_type}_top_classification/Dockerfile
    container_name: query${query_type}-top-${worker_name}-worker-1
    depends_on:
      rabbitmq:
        condition: service_healthy
$(echo -e "${deps}")
    environment:
      RABBITMQ_HOST: rabbitmq
      RABBITMQ_PORT: 5672
      RABBITMQ_USER: admin
      RABBITMQ_PASS: password
      NUM_PARTITIONS: "${num_partitions}"
<<<<<<< HEAD
      HEALTH_PORT: "8888"
=======
    volumes:
      - query${query_type}-top-${worker_name}-worker-data:/app/worker-data
>>>>>>> da72fe08
    profiles: ["orchestration"]

EOF
}

# Function to generate user-partition-splitter
generate_user_partition_splitter() {
    local num_writers=$1
    cat >> docker-compose.yaml << EOF
  # User Partition Splitter (distributes users to writers)
  user-partition-splitter-1:
    build:
      context: .
      dockerfile: ./workers/join/in-file/user-id/user-partition-splitter/Dockerfile
    container_name: user-partition-splitter-1
    depends_on:
      rabbitmq:
        condition: service_healthy
    environment:
      RABBITMQ_HOST: rabbitmq
      RABBITMQ_PORT: 5672
      RABBITMQ_USER: admin
      RABBITMQ_PASS: password
      NUM_WRITERS: ${num_writers}
      HEALTH_PORT: "8888"
    profiles: ["orchestration"]

EOF
}

# Function to generate user-partition-writer services
generate_user_partition_writers() {
    local count=$1
    for i in $(seq 1 $count); do
        cat >> docker-compose.yaml << EOF
  # User Partition Writer ${i}
  user-partition-writer-${i}:
    build:
      context: .
      dockerfile: ./workers/join/in-file/user-id/user-partition-writer/Dockerfile
    container_name: user-partition-writer-${i}
    depends_on:
      rabbitmq:
        condition: service_healthy
      user-partition-splitter-1:
        condition: service_started
    environment:
      RABBITMQ_HOST: rabbitmq
      RABBITMQ_PORT: 5672
      RABBITMQ_USER: admin
      RABBITMQ_PASS: password
      WRITER_ID: ${i}
      NUM_WRITERS: ${count}
      HEALTH_PORT: "8888"
    volumes:
      - user-writer-${i}-data:/shared-data
    profiles: ["orchestration"]

EOF
    done
}

# Function to generate user-join-reader services (paired with writers, same count)
generate_user_join_readers() {
    local count=$1
    
    for i in $(seq 1 $count); do
        cat >> docker-compose.yaml << EOF
  # User Join Reader ${i} (Query 4 - paired with Writer ${i}, reads from local partition files)
  user-join-reader-${i}:
    build:
      context: .
      dockerfile: ./workers/join/in-file/user-id/user-join/Dockerfile
    container_name: user-join-reader-${i}
    depends_on:
      rabbitmq:
        condition: service_healthy
      user-partition-writer-${i}:
        condition: service_started
      in-file-join-orchestrator-1:
        condition: service_started
      query4-top-users-worker-1:
        condition: service_started
    environment:
      RABBITMQ_HOST: rabbitmq
      RABBITMQ_PORT: 5672
      RABBITMQ_USER: admin
      RABBITMQ_PASS: password
      READER_ID: ${i}
      NUM_WRITERS: ${count}
      HEALTH_PORT: "8888"
    volumes:
      - user-writer-${i}-data:/shared-data
    profiles: ["orchestration"]

EOF
    done
}

# Function to generate join-data-handler services
generate_join_data_handler() {
    local count=$1
    local itemid_worker_count=$2
    local storeid_worker_count=$3
    for i in $(seq 1 $count); do
        cat >> docker-compose.yaml << EOF
  # Join Data Handler ${i}
  join-data-handler-${i}:
    build:
      context: .
      dockerfile: ./workers/join/data-handler/Dockerfile
    container_name: join-data-handler-${i}
    depends_on:
      rabbitmq:
        condition: service_healthy
    environment:
      RABBITMQ_HOST: rabbitmq
      RABBITMQ_PORT: 5672
      RABBITMQ_USER: admin
      RABBITMQ_PASS: password
      ITEMID_WORKER_COUNT: "${itemid_worker_count}"
      STOREID_WORKER_COUNT: "${storeid_worker_count}"
      HEALTH_PORT: "8888"
    profiles: ["orchestration"]

EOF
    done
}

# Function to generate query-gateway services
generate_query_gateway() {
    local count=$1
    for i in $(seq 1 $count); do
        cat >> docker-compose.yaml << EOF
  # Query Gateway ${i}
  query-gateway-${i}:
    build:
      context: .
      dockerfile: ./query-gateway/Dockerfile
    container_name: query-gateway-${i}
    depends_on:
      rabbitmq:
        condition: service_healthy
    environment:
      RABBITMQ_HOST: rabbitmq
      RABBITMQ_PORT: 5672
      RABBITMQ_USER: admin
      RABBITMQ_PASS: password
      HEALTH_PORT: "8888"
    profiles: ["orchestration"]

EOF
    done
}

# Generate join data handlers
echo -e "${BLUE}Generating join data handlers...${NC}"
generate_join_data_handler $JOIN_DATA_HANDLER_COUNT $ITEMID_JOIN_WORKER_COUNT $STOREID_JOIN_WORKER_COUNT

# Generate user partition components
echo -e "${BLUE}Generating user partition splitter...${NC}"
generate_user_partition_splitter $USER_PARTITION_WRITERS

echo -e "${BLUE}Generating user partition writers...${NC}"
generate_user_partition_writers $USER_PARTITION_WRITERS

echo -e "${BLUE}Generating user join readers (paired 1:1 with writers)...${NC}"
generate_user_join_readers $USER_JOIN_READERS

# Generate query gateways
echo -e "${BLUE}Generating query gateways...${NC}"
generate_query_gateway $QUERY_GATEWAY_COUNT


# Generate Query 2 components
echo -e "${BLUE}Generating Query 2 partitioners, groupby workers, and orchestrators...${NC}"
generate_partitioner 2 $Q2_PARTITIONER_COUNT $Q2_GROUPBY_WORKER_COUNT $Q2_NUM_PARTITIONS
generate_groupby_workers 2 $Q2_GROUPBY_WORKER_COUNT $Q2_PARTITIONER_COUNT $Q2_NUM_PARTITIONS
generate_orchestrators 2 $Q2_GROUPBY_WORKER_COUNT
generate_top_worker 2 "items" $Q2_GROUPBY_WORKER_COUNT $Q2_NUM_PARTITIONS

# Generate Query 3 components
echo -e "${BLUE}Generating Query 3 partitioners, groupby workers, and orchestrators...${NC}"
generate_partitioner 3 $Q3_PARTITIONER_COUNT $Q3_GROUPBY_WORKER_COUNT $Q3_NUM_PARTITIONS
generate_groupby_workers 3 $Q3_GROUPBY_WORKER_COUNT $Q3_PARTITIONER_COUNT $Q3_NUM_PARTITIONS
generate_orchestrators 3 $Q3_GROUPBY_WORKER_COUNT

# Generate Query 4 components
echo -e "${BLUE}Generating Query 4 partitioners, groupby workers, and orchestrators...${NC}"
generate_partitioner 4 $Q4_PARTITIONER_COUNT $Q4_GROUPBY_WORKER_COUNT $Q4_NUM_PARTITIONS
generate_groupby_workers 4 $Q4_GROUPBY_WORKER_COUNT $Q4_PARTITIONER_COUNT $Q4_NUM_PARTITIONS
generate_orchestrators 4 $Q4_GROUPBY_WORKER_COUNT
generate_top_worker 4 "users" $Q4_GROUPBY_WORKER_COUNT $Q4_NUM_PARTITIONS


# Generate server service with dependencies on all filter workers
generate_server_dependencies() {
    echo "  # Core application (data flow services)"
    echo "  proxy-1:"
    echo "    build:"
    echo "      context: ."
    echo "      dockerfile: ./proxy/Dockerfile"
    echo "    container_name: proxy-1"
    echo "    ports:"
    echo "      - \"8081:8080\"  # TCP port for client connections"
    echo "    depends_on:"
    echo "      rabbitmq:"
    echo "        condition: service_healthy"
    
    # Add dependencies for all year-filter workers
    for i in $(seq 1 $YEAR_FILTER_COUNT); do
        echo "      year-filter-worker-${i}:"
        echo "        condition: service_started"
    done
    
    # Add dependencies for all time-filter workers
    for i in $(seq 1 $TIME_FILTER_COUNT); do
        echo "      time-filter-worker-${i}:"
        echo "        condition: service_started"
    done
    
    # Add dependencies for all amount-filter workers
    for i in $(seq 1 $AMOUNT_FILTER_COUNT); do
        echo "      amount-filter-worker-${i}:"
        echo "        condition: service_started"
    done
    
    # Add dependencies for all query-gateway instances
    for i in $(seq 1 $QUERY_GATEWAY_COUNT); do
        echo "      query-gateway-${i}:"
        echo "        condition: service_started"
    done
    
    # Add dependencies for all join-data-handler instances
    for i in $(seq 1 $JOIN_DATA_HANDLER_COUNT); do
        echo "      join-data-handler-${i}:"
        echo "        condition: service_started"
    done
    
    # Add dependencies for user partition components
    echo "      user-partition-splitter-1:"
    echo "        condition: service_started"
    
    for i in $(seq 1 $USER_PARTITION_WRITERS); do
        echo "      user-partition-writer-${i}:"
        echo "        condition: service_started"
    done
    
    for i in $(seq 1 $USER_JOIN_READERS); do
        echo "      user-join-reader-${i}:"
        echo "        condition: service_started"
    done
    
    # Add dependencies for all itemid-join-worker instances
    for i in $(seq 1 $ITEMID_JOIN_WORKER_COUNT); do
        echo "      itemid-join-worker-${i}:"
        echo "        condition: service_started"
    done
    
    # Add dependencies for all storeid-join-worker instances
    for i in $(seq 1 $STOREID_JOIN_WORKER_COUNT); do
        echo "      storeid-join-worker-${i}:"
        echo "        condition: service_started"
    done
    # Add dependencies for all GroupBy services
    # Query 2 orchestrators
    for i in $(seq 1 $Q2_GROUPBY_WORKER_COUNT); do
        echo "      query2-orchestrator-${i}:"
        echo "        condition: service_started"
    done

    # Query 2 partitioners
    for i in $(seq 1 $Q2_PARTITIONER_COUNT); do
        echo "      query2-partitioner-${i}:"
        echo "        condition: service_started"
    done

    # Query 2 groupby workers
    for i in $(seq 1 $Q2_GROUPBY_WORKER_COUNT); do
        echo "      query2-groupby-worker-${i}:"
        echo "        condition: service_started"
    done

    echo "      query2-top-items-worker-1:"
    echo "        condition: service_started"

    # Query 3 orchestrators
    for i in $(seq 1 $Q3_GROUPBY_WORKER_COUNT); do
        echo "      query3-orchestrator-${i}:"
        echo "        condition: service_started"
    done

    # Query 3 partitioners
    for i in $(seq 1 $Q3_PARTITIONER_COUNT); do
        echo "      query3-partitioner-${i}:"
        echo "        condition: service_started"
    done

    # Query 3 groupby workers
    for i in $(seq 1 $Q3_GROUPBY_WORKER_COUNT); do
        echo "      query3-groupby-worker-${i}:"
        echo "        condition: service_started"
    done

    # Query 4 orchestrators
    for i in $(seq 1 $Q4_GROUPBY_WORKER_COUNT); do
        echo "      query4-orchestrator-${i}:"
        echo "        condition: service_started"
    done

    # Query 4 partitioners
    for i in $(seq 1 $Q4_PARTITIONER_COUNT); do
        echo "      query4-partitioner-${i}:"
        echo "        condition: service_started"
    done

    # Query 4 groupby workers
    for i in $(seq 1 $Q4_GROUPBY_WORKER_COUNT); do
        echo "      query4-groupby-worker-${i}:"
        echo "        condition: service_started"
    done

    echo "      query4-top-users-worker-1:"
    echo "        condition: service_started"

    echo "      results-dispatcher-1:"
    echo "        condition: service_started"
    echo "      in-memory-join-orchestrator-1:"
    echo "        condition: service_started"
    echo "      in-file-join-orchestrator-1:"
    echo "        condition: service_started"
    echo "    environment:"
    echo "      - SERVER_PORT=8080"
    echo "      - RABBITMQ_HOST=rabbitmq"
    echo "      - RABBITMQ_PORT=5672"
    echo "      - RABBITMQ_USER=admin"
    echo "      - RABBITMQ_PASS=password"
    echo "      - HEALTH_PORT=8888"
    echo "    profiles: [\"orchestration\", \"data-flow\"]"
    echo ""
}

generate_server_dependencies >> docker-compose.yaml

# Function to generate client services
generate_clients() {
    local count=$1
    for i in $(seq 1 $count); do
        # Generate CLIENT_ID (CLI1, CLI2, CLI3, etc.)
        local client_id=$(printf "CLI%d" $i)
        
        # Container name matches docker-compose.yaml pattern
        local container_name="client-${i}"
        
        cat >> docker-compose.yaml << EOF
  # Client ${i}
  client-${i}:
    build:
      context: .
      dockerfile: ./client/Dockerfile
    container_name: ${container_name}
    depends_on:
      proxy-1:
        condition: service_started
    volumes:
      - ./data:/app/data
      - ./results:/results  # Mount local results directory
      - /var/run/docker.sock:/var/run/docker.sock  # Access to Docker daemon
    environment:
      - CLIENT_ID=${client_id}
    command: ["./main", "/app/data", "proxy-1:8080"]
    profiles: ["data-flow"]

EOF
    done
}

# Generate clients
echo -e "${BLUE}Generating clients...${NC}"
generate_clients $CLIENT_COUNT

# Generate the MONITORED_WORKERS list for supervisors
echo -e "${BLUE}Generating MONITORED_WORKERS list for supervisors...${NC}"

MONITORED_WORKERS=""

# Add all year-filter workers
for i in $(seq 1 $YEAR_FILTER_COUNT); do
    MONITORED_WORKERS="${MONITORED_WORKERS}year-filter-worker-${i}:8888,"
done

# Add all time-filter workers
for i in $(seq 1 $TIME_FILTER_COUNT); do
    MONITORED_WORKERS="${MONITORED_WORKERS}time-filter-worker-${i}:8888,"
done

# Add all amount-filter workers
for i in $(seq 1 $AMOUNT_FILTER_COUNT); do
    MONITORED_WORKERS="${MONITORED_WORKERS}amount-filter-worker-${i}:8888,"
done

# Add all query-gateway workers
for i in $(seq 1 $QUERY_GATEWAY_COUNT); do
    MONITORED_WORKERS="${MONITORED_WORKERS}query-gateway-${i}:8888,"
done

# Add all join-data-handler workers
for i in $(seq 1 $JOIN_DATA_HANDLER_COUNT); do
    MONITORED_WORKERS="${MONITORED_WORKERS}join-data-handler-${i}:8888,"
done

# Add all itemid-join workers
for i in $(seq 1 $ITEMID_JOIN_WORKER_COUNT); do
    MONITORED_WORKERS="${MONITORED_WORKERS}itemid-join-worker-${i}:8888,"
done

# Add all storeid-join workers
for i in $(seq 1 $STOREID_JOIN_WORKER_COUNT); do
    MONITORED_WORKERS="${MONITORED_WORKERS}storeid-join-worker-${i}:8888,"
done

# Add user partition components
MONITORED_WORKERS="${MONITORED_WORKERS}user-partition-splitter-1:8888,"

for i in $(seq 1 $USER_PARTITION_WRITERS); do
    MONITORED_WORKERS="${MONITORED_WORKERS}user-partition-writer-${i}:8888,"
done

for i in $(seq 1 $USER_JOIN_READERS); do
    MONITORED_WORKERS="${MONITORED_WORKERS}user-join-reader-${i}:8888,"
done

# Add Query 2 components
for i in $(seq 1 $Q2_PARTITIONER_COUNT); do
    MONITORED_WORKERS="${MONITORED_WORKERS}query2-partitioner-${i}:8888,"
done

for i in $(seq 1 $Q2_GROUPBY_WORKER_COUNT); do
    MONITORED_WORKERS="${MONITORED_WORKERS}query2-orchestrator-${i}:8888,"
    MONITORED_WORKERS="${MONITORED_WORKERS}query2-groupby-worker-${i}:8888,"
done

MONITORED_WORKERS="${MONITORED_WORKERS}query2-top-items-worker-1:8888,"

# Add Query 3 components
for i in $(seq 1 $Q3_PARTITIONER_COUNT); do
    MONITORED_WORKERS="${MONITORED_WORKERS}query3-partitioner-${i}:8888,"
done

for i in $(seq 1 $Q3_GROUPBY_WORKER_COUNT); do
    MONITORED_WORKERS="${MONITORED_WORKERS}query3-orchestrator-${i}:8888,"
    MONITORED_WORKERS="${MONITORED_WORKERS}query3-groupby-worker-${i}:8888,"
done

# Add Query 4 components
for i in $(seq 1 $Q4_PARTITIONER_COUNT); do
    MONITORED_WORKERS="${MONITORED_WORKERS}query4-partitioner-${i}:8888,"
done

for i in $(seq 1 $Q4_GROUPBY_WORKER_COUNT); do
    MONITORED_WORKERS="${MONITORED_WORKERS}query4-orchestrator-${i}:8888,"
    MONITORED_WORKERS="${MONITORED_WORKERS}query4-groupby-worker-${i}:8888,"
done

MONITORED_WORKERS="${MONITORED_WORKERS}query4-top-users-worker-1:8888,"

# Add orchestrators and dispatcher
MONITORED_WORKERS="${MONITORED_WORKERS}in-memory-join-orchestrator-1:8888,"
MONITORED_WORKERS="${MONITORED_WORKERS}in-file-join-orchestrator-1:8888,"
MONITORED_WORKERS="${MONITORED_WORKERS}results-dispatcher-1:8888,"
MONITORED_WORKERS="${MONITORED_WORKERS}proxy-1:8888"

# Generate TARGET_CONTAINERS for Chaos Monkey (same as MONITORED_WORKERS but without port numbers)
echo -e "${BLUE}Generating TARGET_CONTAINERS for Chaos Monkey...${NC}"

# Convert MONITORED_WORKERS to TARGET_CONTAINERS by removing :8888 port suffixes
TARGET_CONTAINERS=$(echo "${MONITORED_WORKERS}" | sed 's/:8888//g')

# Now update the supervisor services with the MONITORED_WORKERS variable
# Use sed to replace the MONITORED_WORKERS placeholder
sed -i "s|SUPERVISOR_PEERS: \"supervisor-2:supervisor-2:9000,supervisor-3:supervisor-3:9000\"|SUPERVISOR_PEERS: \"supervisor-2:supervisor-2:9000,supervisor-3:supervisor-3:9000\"\n      MONITORED_WORKERS: \"${MONITORED_WORKERS}\"|" docker-compose.yaml
sed -i "s|SUPERVISOR_PEERS: \"supervisor-1:supervisor-1:9000,supervisor-3:supervisor-3:9000\"|SUPERVISOR_PEERS: \"supervisor-1:supervisor-1:9000,supervisor-3:supervisor-3:9000\"\n      MONITORED_WORKERS: \"${MONITORED_WORKERS}\"|" docker-compose.yaml
sed -i "s|SUPERVISOR_PEERS: \"supervisor-1:supervisor-1:9000,supervisor-2:supervisor-2:9000\"|SUPERVISOR_PEERS: \"supervisor-1:supervisor-1:9000,supervisor-2:supervisor-2:9000\"\n      MONITORED_WORKERS: \"${MONITORED_WORKERS}\"|" docker-compose.yaml

# Update chaos-monkey with TARGET_CONTAINERS
sed -i "s|KILL_PROBABILITY: \"0.3\"|KILL_PROBABILITY: \"0.3\"\n      TARGET_CONTAINERS: \"${TARGET_CONTAINERS}\"|" docker-compose.yaml

# Add test runner and volumes
cat >> docker-compose.yaml << 'EOF_FOOTER'
  # Testing (optional, can be run with profile)
  test-runner:
    build:
      context: .
      dockerfile: ./tests/Dockerfile
    container_name: test-runner
    profiles: ["test"]
    depends_on:
      rabbitmq:
        condition: service_healthy
      proxy-1:
        condition: service_started
    environment:
      RABBITMQ_URL: "amqp://admin:password@rabbitmq:5672/"
      LOG_LEVEL: "info"
      GOMAXPROCS: "1"
    command: ["go", "test", "-v", "./..."]
    stdin_open: true
    tty: true

volumes:
EOF_FOOTER

# Generate per-worker volumes for user partition writers
echo -e "${BLUE}Generating user partition writer volumes...${NC}"
cat >> docker-compose.yaml << EOF
  # User partition writer volumes
EOF
for i in $(seq 1 $USER_PARTITION_WRITERS); do
    cat >> docker-compose.yaml << EOF
  user-partition-writer-${i}-data:
    driver: local
EOF
done

# Generate per-worker volumes for groupby workers
echo -e "${BLUE}Generating per-worker volumes...${NC}"

# Generate user partition writer volumes
cat >> docker-compose.yaml << EOF
  # User partition writer volumes (each writer has its own volume)
EOF
for i in $(seq 1 $USER_PARTITION_WRITERS); do
    cat >> docker-compose.yaml << EOF
  user-writer-${i}-data:
    driver: local
EOF
done

cat >> docker-compose.yaml << EOF
  # Query 2 worker volumes
EOF
for i in $(seq 1 $Q2_GROUPBY_WORKER_COUNT); do
    cat >> docker-compose.yaml << EOF
  query2-groupby-worker-${i}-data:
    driver: local
EOF
done

cat >> docker-compose.yaml << EOF
  # Query 3 worker volumes
EOF
for i in $(seq 1 $Q3_GROUPBY_WORKER_COUNT); do
    cat >> docker-compose.yaml << EOF
  query3-groupby-worker-${i}-data:
    driver: local
EOF
done

cat >> docker-compose.yaml << EOF
  # Query 4 worker volumes
EOF
for i in $(seq 1 $Q4_GROUPBY_WORKER_COUNT); do
    cat >> docker-compose.yaml << EOF
  query4-groupby-worker-${i}-data:
    driver: local
EOF
done

cat >> docker-compose.yaml << EOF
  # Results dispatcher volume
  results-dispatcher-data:
    driver: local
  # Join orchestrator volumes
  in-memory-join-orchestrator-data:
    driver: local
  in-file-join-orchestrator-data:
    driver: local
  # Top workers volumes
  query2-top-items-worker-data:
    driver: local
  query4-top-users-worker-data:
    driver: local
EOF

echo -e "${GREEN}✓ docker-compose.yaml generated successfully!${NC}"
echo ""
echo -e "${BLUE}Configuration Applied:${NC}"
echo -e "  Year Filter:            ${YELLOW}${YEAR_FILTER_COUNT}${NC} instance(s)"
echo -e "  Time Filter:            ${YELLOW}${TIME_FILTER_COUNT}${NC} instance(s)"
echo -e "  Amount Filter:          ${YELLOW}${AMOUNT_FILTER_COUNT}${NC} instance(s)"
echo -e "  Query Gateway:          ${YELLOW}${QUERY_GATEWAY_COUNT}${NC} instance(s)"
echo -e "  Join Data Handler:      ${YELLOW}${JOIN_DATA_HANDLER_COUNT}${NC} instance(s)"
echo -e "  ItemID Join Workers:    ${YELLOW}${ITEMID_JOIN_WORKER_COUNT}${NC} instance(s)"
echo -e "  StoreID Join Workers:   ${YELLOW}${STOREID_JOIN_WORKER_COUNT}${NC} instance(s)"
echo -e "  User Partition Workers: ${YELLOW}${USER_PARTITION_WORKERS}${NC} paired writer+reader node(s)"
echo -e "  User Partition Writers: ${YELLOW}${USER_PARTITION_WRITERS}${NC} instance(s)"
echo -e "  User Join Readers:      ${YELLOW}${USER_JOIN_READERS}${NC} instance(s)"
echo -e "  Clients:                ${YELLOW}${CLIENT_COUNT}${NC} instance(s)"
echo ""
echo -e "  Total Filter Workers: ${YELLOW}$((YEAR_FILTER_COUNT + TIME_FILTER_COUNT + AMOUNT_FILTER_COUNT))${NC} instances"
echo -e "  User Join Components: ${YELLOW}$((1 + USER_PARTITION_WRITERS + USER_JOIN_READERS))${NC} instances (1 splitter + ${USER_PARTITION_WRITERS} writers + ${USER_JOIN_READERS} readers)"
echo ""
echo -e "${BLUE}Additional services included:${NC}"
echo -e "  - Query 2 Top Items Worker (1 instance)"
echo -e "  - Query 4 Top Users Worker (1 instance)"
echo -e "  - Join Garbage Collector (1 instance)"
echo ""
echo -e "${GREEN}You can now run: ${YELLOW}make docker-compose-up${NC}"
echo ""
<|MERGE_RESOLUTION|>--- conflicted
+++ resolved
@@ -435,12 +435,9 @@
       RABBITMQ_PORT: 5672
       RABBITMQ_USER: admin
       RABBITMQ_PASS: password
-<<<<<<< HEAD
-      HEALTH_PORT: "8888"
-=======
+      HEALTH_PORT: "8888"
     volumes:
       - in-memory-join-orchestrator-data:/app/orchestrator-data
->>>>>>> da72fe08
     profiles: ["orchestration"]
 
   in-file-join-orchestrator-1:
@@ -456,12 +453,9 @@
       RABBITMQ_PORT: 5672
       RABBITMQ_USER: admin
       RABBITMQ_PASS: password
-<<<<<<< HEAD
-      HEALTH_PORT: "8888"
-=======
+      HEALTH_PORT: "8888"
     volumes:
       - in-file-join-orchestrator-data:/app/orchestrator-data
->>>>>>> da72fe08
     profiles: ["orchestration"]
 
 EOF_REMAINING
@@ -627,12 +621,9 @@
       RABBITMQ_USER: admin
       RABBITMQ_PASS: password
       NUM_PARTITIONS: "${num_partitions}"
-<<<<<<< HEAD
-      HEALTH_PORT: "8888"
-=======
+      HEALTH_PORT: "8888"
     volumes:
       - query${query_type}-top-${worker_name}-worker-data:/app/worker-data
->>>>>>> da72fe08
     profiles: ["orchestration"]
 
 EOF
