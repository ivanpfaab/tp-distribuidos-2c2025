--- conflicted
+++ resolved
@@ -22,12 +22,8 @@
 	rd.sendFormattedDataToClient(chunkData)
 
 	// Persist metadata through StatefulWorkerManager
-<<<<<<< HEAD
 	// Note: ProcessMessage internally calls UpdateState() which processes chunk notifications
 	// through the CompletionTracker, so we don't need to call processChunkNotification() separately
-=======
-	// Note: This also calls UpdateState which triggers ProcessChunkNotification on the appropriate tracker
->>>>>>> 47f1b9d9
 	if err := rd.statefulWorkerManager.ProcessMessage(chunkData); err != nil {
 		testing.LogError("Results Dispatcher", "Failed to process message through StatefulWorkerManager: %v", err)
 		return middleware.MessageMiddlewareMessageError
@@ -42,10 +38,6 @@
 	return middleware.MessageMiddlewareError(0)
 }
 
-<<<<<<< HEAD
-
-=======
->>>>>>> 47f1b9d9
 // sendFormattedDataToClient formats the chunk data and sends it to client request handler
 func (rd *ResultsDispatcherWorker) sendFormattedDataToClient(chunkData *chunk.Chunk) middleware.MessageMiddlewareError {
 	// Format the data the same way as it was being printed
