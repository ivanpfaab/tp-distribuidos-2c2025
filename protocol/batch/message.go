package batch

import (
	"encoding/binary"
	"fmt"
<<<<<<< HEAD
	"tp-distribuidos-2c2025/protocol/common"
=======
	common "tp-distribuidos-2c2025/protocol/common"
>>>>>>> 39f23e44
)

const (
	MessageType     = 1
	ClientIDSize    = 4
	FileIDSize      = 4
	IsEOFSize       = 1
	BatchNumberSize = 4
	BatchSizeSize   = 4
)

type BatchMessage struct {
	Header common.Header
	Batch  Batch
}

func NewBatchMessage(batch *Batch) *BatchMessage {
	return &BatchMessage{
		Header: common.Header{
			HeaderLength: 0,
			TotalLength:  0,
			MsgTypeID:    MessageType,
		},
		Batch: *batch,
	}
}

func SerializeBatchMessage(msg *BatchMessage) ([]byte, error) {
	// Calculate header length
	headerLength := common.HeaderLengthSize + common.TotalLengthSize + common.MsgTypeIDSize + ClientIDSize + FileIDSize + IsEOFSize + BatchNumberSize + BatchSizeSize

	// Calculate total length
	totalLength := headerLength + len(msg.Batch.BatchData)

	buf := make([]byte, totalLength)
	offset := 0

	// Serialize header
	binary.BigEndian.PutUint16(buf[offset:], uint16(headerLength))
	offset += common.HeaderLengthSize

	binary.BigEndian.PutUint32(buf[offset:], uint32(totalLength))
	offset += common.TotalLengthSize

	buf[offset] = byte(msg.Header.MsgTypeID)
	offset += common.MsgTypeIDSize

	// Serialize batch data
	if len(msg.Batch.ClientID) > ClientIDSize {
		return nil, fmt.Errorf("client_id too long: %d bytes, max %d", len(msg.Batch.ClientID), ClientIDSize)
	}
	copy(buf[offset:], []byte(msg.Batch.ClientID))
	offset += ClientIDSize

	if len(msg.Batch.FileID) > FileIDSize {
		return nil, fmt.Errorf("file_id too long: %d bytes, max %d", len(msg.Batch.FileID), FileIDSize)
	}
	copy(buf[offset:], []byte(msg.Batch.FileID))
	offset += FileIDSize

	if msg.Batch.IsEOF {
		buf[offset] = 1 // true
	} else {
		buf[offset] = 0 // false
	}
	offset += IsEOFSize

	binary.BigEndian.PutUint32(buf[offset:], uint32(msg.Batch.BatchNumber))
	offset += BatchNumberSize

	binary.BigEndian.PutUint32(buf[offset:], uint32(msg.Batch.BatchSize))
	offset += BatchSizeSize

	copy(buf[offset:], []byte(msg.Batch.BatchData))

	return buf, nil
}<|MERGE_RESOLUTION|>--- conflicted
+++ resolved
@@ -3,11 +3,7 @@
 import (
 	"encoding/binary"
 	"fmt"
-<<<<<<< HEAD
-	"tp-distribuidos-2c2025/protocol/common"
-=======
 	common "tp-distribuidos-2c2025/protocol/common"
->>>>>>> 39f23e44
 )
 
 const (
