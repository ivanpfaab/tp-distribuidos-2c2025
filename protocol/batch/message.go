package batch

import (
	"common"
	"encoding/binary"
	"fmt"
)

const (
	MessageType     = 1
	ClientIDSize    = 4
	FileIDSize      = 4
	IsEOFSize       = 1
	BatchNumberSize = 4
	BatchSizeSize   = 4
)

type BatchMessage struct {
	Header common.Header
	Batch  Batch
}

func NewBatchMessage(batch *Batch) *BatchMessage {
	return &BatchMessage{
		Header: common.Header{
			HeaderLength: 0,
			TotalLength:  0,
			MsgTypeID:    MessageType,
		},
		Batch: *batch,
	}
}

func SerializeBatchMessage(msg *BatchMessage) ([]byte, error) {
	// Calculate header length
	headerLength := common.HeaderLengthSize + common.TotalLengthSize + common.MsgTypeIDSize + ClientIDSize + FileIDSize + IsEOFSize + BatchNumberSize + BatchSizeSize

	// Calculate total length
	totalLength := headerLength + len(msg.Batch.BatchData)

	buf := make([]byte, totalLength)
	offset := 0

	// Serialize header
	binary.BigEndian.PutUint16(buf[offset:], uint16(headerLength))
	offset += common.HeaderLengthSize

	binary.BigEndian.PutUint32(buf[offset:], uint32(totalLength))
	offset += common.TotalLengthSize

	buf[offset] = byte(msg.Header.MsgTypeID)
	offset += common.MsgTypeIDSize

	// Serialize batch data
	if len(msg.Batch.ClientID) > ClientIDSize {
		return nil, fmt.Errorf("client_id too long: %d bytes, max %d", len(msg.Batch.ClientID), ClientIDSize)
	}
	copy(buf[offset:], []byte(msg.Batch.ClientID))
	offset += ClientIDSize

	if len(msg.Batch.FileID) > FileIDSize {
		return nil, fmt.Errorf("file_id too long: %d bytes, max %d", len(msg.Batch.FileID), FileIDSize)
	}
	copy(buf[offset:], []byte(msg.Batch.FileID))
	offset += FileIDSize

	if msg.Batch.IsEOF {
		buf[offset] = 1 // true
	} else {
		buf[offset] = 0 // false
	}
	offset += IsEOFSize

	binary.BigEndian.PutUint32(buf[offset:], uint32(msg.Batch.BatchNumber))
	offset += BatchNumberSize

	binary.BigEndian.PutUint32(buf[offset:], uint32(msg.Batch.BatchSize))
	offset += BatchSizeSize
<<<<<<< HEAD
	
	copy(buf[offset:], []byte(msg.BatchData))
	
	return buf, nil	
}
=======

	copy(buf[offset:], []byte(msg.Batch.BatchData))

	return buf, nil
}
>>>>>>> 8d95949b
<|MERGE_RESOLUTION|>--- conflicted
+++ resolved
@@ -76,16 +76,8 @@
 
 	binary.BigEndian.PutUint32(buf[offset:], uint32(msg.Batch.BatchSize))
 	offset += BatchSizeSize
-<<<<<<< HEAD
-	
-	copy(buf[offset:], []byte(msg.BatchData))
-	
-	return buf, nil	
-}
-=======
 
 	copy(buf[offset:], []byte(msg.Batch.BatchData))
 
 	return buf, nil
 }
->>>>>>> 8d95949b
