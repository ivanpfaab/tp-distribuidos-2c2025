--- conflicted
+++ resolved
@@ -8,11 +8,7 @@
 	"github.com/stretchr/testify/require"
 
 	batch "tp-distribuidos-2c2025/protocol/batch"
-<<<<<<< HEAD
-	"tp-distribuidos-2c2025/protocol/common"
-=======
 	common "tp-distribuidos-2c2025/protocol/common"
->>>>>>> 39f23e44
 )
 
 func TestNewBatch(t *testing.T) {
@@ -46,11 +42,7 @@
 
 	assert.Equal(t, uint16(0), msg.Header.HeaderLength) // Will be calculated during serialization
 	assert.Equal(t, int32(0), msg.Header.TotalLength)   // Will be calculated during serialization
-<<<<<<< HEAD
-	assert.Equal(t, common.BatchMessageType, msg.Header.MsgTypeID)
-=======
 	assert.Equal(t, batch.MessageType, msg.Header.MsgTypeID)
->>>>>>> 39f23e44
 	assert.Equal(t, clientID, msg.Batch.ClientID)
 	assert.Equal(t, fileID, msg.Batch.FileID)
 	assert.Equal(t, isEOF, msg.Batch.IsEOF)
@@ -72,11 +64,7 @@
 				Header: common.Header{
 					HeaderLength: 0,
 					TotalLength:  0,
-<<<<<<< HEAD
-					MsgTypeID:    common.BatchMessageType,
-=======
-					MsgTypeID:    batch.MessageType,
->>>>>>> 39f23e44
+					MsgTypeID:    batch.MessageType,
 				},
 				Batch: batch.Batch{
 					ClientID:    "1234",
@@ -95,11 +83,7 @@
 				Header: common.Header{
 					HeaderLength: 0,
 					TotalLength:  0,
-<<<<<<< HEAD
-					MsgTypeID:    common.BatchMessageType,
-=======
-					MsgTypeID:    batch.MessageType,
->>>>>>> 39f23e44
+					MsgTypeID:    batch.MessageType,
 				},
 				Batch: batch.Batch{
 					ClientID:    "1234",
@@ -118,11 +102,7 @@
 				Header: common.Header{
 					HeaderLength: 0,
 					TotalLength:  0,
-<<<<<<< HEAD
-					MsgTypeID:    common.BatchMessageType,
-=======
-					MsgTypeID:    batch.MessageType,
->>>>>>> 39f23e44
+					MsgTypeID:    batch.MessageType,
 				},
 				Batch: batch.Batch{
 					ClientID:    "12345", // 5 bytes, max is 4
@@ -142,11 +122,7 @@
 				Header: common.Header{
 					HeaderLength: 0,
 					TotalLength:  0,
-<<<<<<< HEAD
-					MsgTypeID:    common.BatchMessageType,
-=======
-					MsgTypeID:    batch.MessageType,
->>>>>>> 39f23e44
+					MsgTypeID:    batch.MessageType,
 				},
 				Batch: batch.Batch{
 					ClientID:    "1234",
@@ -184,11 +160,7 @@
 		Header: common.Header{
 			HeaderLength: 0,
 			TotalLength:  0,
-<<<<<<< HEAD
-			MsgTypeID:    common.BatchMessageType,
-=======
 			MsgTypeID:    batch.MessageType,
->>>>>>> 39f23e44
 		},
 		Batch: batch.Batch{
 			ClientID:    "1234",
@@ -219,11 +191,7 @@
 	offset += common.TotalLengthSize
 
 	// Check msg_type_id (1 byte)
-<<<<<<< HEAD
-	assert.Equal(t, byte(common.BatchMessageType), data[offset])
-=======
 	assert.Equal(t, byte(batch.MessageType), data[offset])
->>>>>>> 39f23e44
 	offset += common.MsgTypeIDSize
 
 	// Check client_id (4 bytes)
@@ -257,11 +225,7 @@
 		Header: common.Header{
 			HeaderLength: 0,
 			TotalLength:  0,
-<<<<<<< HEAD
-			MsgTypeID:    common.BatchMessageType,
-=======
 			MsgTypeID:    batch.MessageType,
->>>>>>> 39f23e44
 		},
 		Batch: batch.Batch{
 			ClientID:    "1234",
